"""
This module contains the meat of the logic for most of the scripts
that interact with marathon. There's config parsers, url composers,
and a number of other things used by other components in order to
make the PaaSTA stack work.
"""
import hashlib
import logging
import os
import re
import socket
import glob
from StringIO import StringIO

from marathon import MarathonClient
import json
import pycurl
import service_configuration_lib

# DO NOT CHANGE ID_SPACER, UNLESS YOU'RE PREPARED TO CHANGE ALL INSTANCES
# OF IT IN OTHER LIBRARIES (i.e. service_configuration_lib).
# It's used to compose a job's full ID from its name and instance
ID_SPACER = '.'
MY_HOSTNAME = socket.getfqdn()
MESOS_MASTER_PORT = 5050
MESOS_SLAVE_PORT = 5051
DEFAULT_SOA_DIR = service_configuration_lib.DEFAULT_SOA_DIR
log = logging.getLogger('__main__')

PUPPET_SERVICE_DIR = '/etc/nerve/puppet_services.d'


class MarathonConfig:
    # A simple borg DP class to keep the config from being loaded tons of times.
    # http://code.activestate.com/recipes/66531/
    __shared_state = {'config': None}

    def __init__(self):
        self.__dict__ = self.__shared_state
        if not self.config:
            self.config = json.loads(open('/etc/paasta_tools/marathon_config.json').read())

    def get(self):
        return self.config


def get_config():
    """Get the general marathon configuration information, or load
    a default configuration if the config file isn't deployed here.

    The configuration file is managed by puppet, and is called
    /etc/paasta_tools/marathon_config.json.

    :returns: A dict of the marathon configuration"""
    return MarathonConfig().get()


def get_cluster():
    """Get the cluster defined in this host's marathon config file.

    :returns: The name of the cluster defined in the marathon configuration"""
    return get_config()['cluster']


def get_marathon_client(url, user, passwd):
    """Get a new marathon client connection in the form of a MarathonClient object.

    :param url: The url to connect to marathon at
    :param user: The username to connect with
    :param passwd: The password to connect with
    :returns: A new marathon.MarathonClient object"""
    log.info("Connecting to Marathon server at: %s", url)
    return MarathonClient(url, user, passwd, timeout=30)


def get_docker_registry():
    """Get the docker_registry defined in this host's marathon config file.

    :returns: The docker_registry specified in the marathon configuration"""
    return get_config()['docker_registry']


def get_zk_hosts():
    """Get the zk_hosts defined in this hosts's marathon config file.
    Strips off the zk:// prefix, if it exists, for use with Kazoo.

    :returns: The zk_hosts specified in the marathon configuration"""
    return get_config()['zk_hosts'].lstrip('zk://')


def compose_job_id(name, instance, tag=None):
    """Compose a marathon job/app id.

    :param name: The name of the service
    :param instance: The instance of the service
    :param tag: A hash or tag to append to the end of the id to make it unique
    :returns: <name>.<instance> if no tag, or <name>.<instance>.<tag> if tag given"""
    name = str(name).replace('_', '--')
    instance = str(instance).replace('_', '--')
    composed = '%s%s%s' % (name, ID_SPACER, instance)
    if tag:
        tag = str(tag).replace('_', '--')
        composed = '%s%s%s' % (composed, ID_SPACER, tag)
    return composed


def remove_tag_from_job_id(job_id):
    """Remove the tag from a job id, if there is one.

    :param job_id: The job_id.
    :returns: The job_id with the tag removed, if there was one."""
    return '%s%s%s' % (job_id.split(ID_SPACER)[0], ID_SPACER, job_id.split(ID_SPACER)[1])


def get_default_branch(cluster, instance):
    return 'paasta-%s.%s' % (cluster, instance)


def get_docker_url(registry_uri, docker_image, verify=True):
    """Compose the docker url.

    If verify is true, checks if the URL will point to a
    valid image first, returning an empty string if it doesn't.

    :param registry_uri: The URI of the docker registry
    :param docker_image: The docker image name, with tag if desired
    :param verify: Set to False to not verify the composed docker url
    :returns: '<registry_uri>/<docker_image>', or '' if URL didn't verify"""
    if not docker_image:
        return ''
    if verify:
        s = StringIO()
        c = pycurl.Curl()
        c.setopt(pycurl.URL, str('http://%s/v1/repositories/%s/tags/%s' % (registry_uri,
                                                                           docker_image.split(':')[0],
                                                                           docker_image.split(':')[1])))
        c.setopt(pycurl.TIMEOUT, 30)
        c.setopt(pycurl.WRITEFUNCTION, s.write)
        c.perform()
        if 'error' in s.getvalue():
            log.error("Docker image not found: %s/%s", registry_uri, docker_image)
            return ''
    docker_url = '%s/%s' % (registry_uri, docker_image)
    log.info("Docker URL: %s", docker_url)
    return docker_url


def get_mem(service_config):
    """Gets the memory required from the service's marathon configuration.

    Defaults to 1000 (1G) if no value specified in the config.

    :param service_config: The service instance's configuration dictionary
    :returns: The amount of memory specified by the config, 1000 if not specified"""
    mem = service_config.get('mem')
    return int(mem) if mem else 1000


def get_cpus(service_config):
    """Gets the number of cpus required from the service's marathon configuration.

    Defaults to .25 (1/4 of a cpu) if no value specified in the config.

    :param service_config: The service instance's configuration dictionary
    :returns: The number of cpus specified in the config, .25 if not specified"""
    cpus = service_config.get('cpus')
    return float(cpus) if cpus else .25


def get_constraints(service_config):
    """Gets the constraints specified in the service's marathon configuration.

    These are Marathon job constraints. See
    https://github.com/mesosphere/marathon/wiki/Constraints

    Defaults to no constraints if none given.

    :param service_config: The service instance's configuration dictionary
    :returns: The constraints specified in the config, an empty array if not specified"""
    return service_config.get('constraints')


def get_instances(service_config):
    """Get the number of instances specified in the service's marathon configuration.

    Defaults to 0 if not specified in the config.

    :param service_config: The service instance's configuration dictionary
<<<<<<< HEAD
    :returns: The number of instances specified in the config, 1 if not specified"""
    if get_desired_state(service_config) == 'start':
        instances = service_config.get('instances')
        return int(instances) if instances else 1
    else:
        return 0
=======
    :returns: The number of instances specified in the config, 0 if not specified"""
    instances = service_config.get('instances', 1)
    return int(instances)
>>>>>>> bb992eed


def get_args(service_config):
    """Get the docker args specified in the service's marathon configuration.

    Defaults to an empty array if not specified in the config.

    :param service_config: The service instance's configuration dictionary
    :returns: An array of args specified in the config, [] if not specified"""
    return service_config.get('args', [])


def get_bounce_method(service_config):
    """Get the bounce method specified in the service's marathon configuration.

    :param service_config: The service instance's configuration dictionary
    :returns: The bounce method specified in the config, or 'brutal' if not specified"""
    bounce_method = service_config.get('bounce_method')
    return bounce_method if bounce_method else 'brutal'


def get_desired_state(service_config):
    """Get the desired_state specified in the service config.

    :param service_config: The service instances's configuration dictionary
    :returns: The desired state, either 'stop' or 'start'."""
    return service_config['desired_state']


def get_force_bounce(service_config):
    """Get the force_bounce token specified in the service config.

    :param service_config: The service instances's configuration dictionary
    :returns: The force_bounce token, which may be a string or None."""
    return service_config['force_bounce']


def get_config_hash(config, force_bounce=None):
    """Create an MD5 hash of the configuration dictionary to be sent to
    Marathon. Or anything really, so long as str(config) works. Returns
    the first 8 characters so things are not really long.

    :param config: The configuration to hash
    :returns: A MD5 hash of str(config)"""
    hasher = hashlib.md5()
    hasher.update(str(config) + (force_bounce or ''))
    return "config%s" % hasher.hexdigest()[:8]


def create_partial_config(job_id, docker_url, docker_volumes, service_marathon_config):
    """Create the configuration that will be passed to the Marathon REST API.

    Currently compiles the following keys into one nice dict:

    - id: the ID of the image in Marathon
    - cmd: currently the docker_url, seemingly needed by Marathon to keep the container field
    - container: a dict containing the docker url and docker launch options. Needed by deimos.
    - uris: blank.
    - ports: an array containing the port.
    - mem: the amount of memory required.
    - cpus: the number of cpus required.
    - constraints: the constraints on the Marathon job.
    - instances: the number of instances required.

    The last 5 keys are retrieved using the get_<key> functions defined above.

    :param job_id: The job/app id name
    :param docker_url: The url to the docker image the job will actually execute
    :param docker_volumes: The docker volumes to run the image with, via the
                           marathon configuration file
    :param service_marathon_config: The service instance's configuration dict
    :returns: A dict containing all of the keys listed above"""
    complete_config = {
        'id': job_id,
        'container': {
            'docker': {
                'image': docker_url,
                'network': 'BRIDGE',
                'portMappings': [
                    {
                        'containerPort': 8888,
                        'hostPort': 0,
                        'protocol': 'tcp',
                    },
                ],
            },
            'type': 'DOCKER',
            'volumes': docker_volumes,
        },
        'uris': ['file:///root/.dockercfg', ],
        'backoff_seconds': 1,
        'backoff_factor': 2,
    }
    complete_config['mem'] = get_mem(service_marathon_config)
    complete_config['cpus'] = get_cpus(service_marathon_config)
    complete_config['constraints'] = get_constraints(service_marathon_config)
    complete_config['instances'] = get_instances(service_marathon_config)
    complete_config['args'] = get_args(service_marathon_config)
    log.info("Complete configuration for instance is: %s", complete_config)
    return complete_config


def _get_deployments_json(soa_dir):
    """Load deployments.json.

    :param soa_dir: The SOA Configuration directory with deployments.json
    :returns: A dictionary of the loaded json, or empty dict if
    soa_dir/deployments.json does not exist
    """
    deployment_file = os.path.join(soa_dir, 'deployments.json')
    if os.path.exists(deployment_file):
        return json.loads(open(deployment_file).read())
    else:
        return {}


def get_docker_from_branch(service_name, branch_name, soa_dir=DEFAULT_SOA_DIR):
    """Get the docker image name (with tag) for a given service branch from
    a generated deployments.json file.

    :param service_name: The name of the service
    :param branch_name: The name of the remote branch to get an image for
    :param soa_dir: The SOA Configuration directory with deployments.json
    :returns: The name and tag of the docker image for the branch, or '' if
              deployments.json doesn't exist in soa_dir"""
    full_branch = '%s:%s' % (service_name, branch_name)
    deployments_json = _get_deployments_json(soa_dir)
    return deployments_json.get(full_branch, {}).get('docker_image', '')


def get_desired_state_from_branch(service_name, branch_name, soa_dir=DEFAULT_SOA_DIR):
    """Get the desired state (either 'start' or 'stop') for a given service
    branch from a generated deployments.json file.

    :param service_name: The name of the service
    :param branch_name: The name of the remote branch to get state for
    :param soa_dir: The SOA Configuration directory with deployments.json
    :returns: The desired state for the branch, or '' if
              deployments.json doesn't exist in soa_dir"""
    full_branch = '%s:%s' % (service_name, branch_name)
    deployments_json = _get_deployments_json(soa_dir)
    return deployments_json.get(full_branch, {}).get('desired_state', 'start')


def get_force_bounce_from_branch(service_name, branch_name, soa_dir=DEFAULT_SOA_DIR):
    """Get the force_bounce token for a given service branch from a generated
    deployments.json file. This is a token that, when changed, indicates that
    the marathon job should be recreated and bounced, even if no other
    parameters have changed. This may be None or a string, generally a
    timestamp.

    :param service_name: The name of the service
    :param branch_name: The name of the remote branch to get token for
    :param soa_dir: The SOA Configuration directory with deployments.json
    :returns: The force_bounce token for the branch, or None if
              deployments.json doesn't exist in soa_dir"""
    full_branch = '%s:%s' % (service_name, branch_name)
    deployments_json = _get_deployments_json(soa_dir)
    return deployments_json.get(full_branch, {}).get('force_bounce', None)


def get_deployed_images(soa_dir=DEFAULT_SOA_DIR):
    """Get the docker images that are supposed/allowed to be deployed here
    according to deployments.json.

    :param soa_dir: The SOA Configuration directory with deployments.json
    :returns: A set of images (as strings), or empty set if deployments.json
    doesn't exist in soa_dir
    """
    deployments_json = _get_deployments_json(soa_dir)
    images = set()
    for d in deployments_json.values():
        if 'docker_image' in d and d['desired_state'] == 'start':
            images.add(d['docker_image'])
    return images


def read_monitoring_config(name, soa_dir=DEFAULT_SOA_DIR):
    """Read a service's monitoring.yaml file.

    :param name: The service name
    :param soa_dir: THe SOA configuration directory to read from
    :returns: A dictionary of whatever was in soa_dir/name/monitoring.yaml"""
    rootdir = os.path.abspath(soa_dir)
    monitoring_file = os.path.join(rootdir, name, "monitoring.yaml")
    monitor_conf = service_configuration_lib.read_monitoring(monitoring_file)
    return monitor_conf


def read_service_config(name, instance, cluster=None, soa_dir=DEFAULT_SOA_DIR):
    """Read a service instance's configuration for marathon.

    If a branch isn't specified for a config, the 'branch' key defaults to
    paasta-${cluster}.${instance}.

    If cluster isn't given, it's loaded using get_cluster.

    :param name: The service name
    :param instance: The instance of the service to retrieve
    :param cluster: The cluster to read the configuration for
    :param soa_dir: The SOA configuration directory to read from
    :returns: A dictionary of whatever was in the config for the service instance"""
    if not cluster:
        cluster = get_cluster()
    log.info("Reading service configuration files from dir %s/ in %s", name, soa_dir)
    log.info("Reading general configuration file: service.yaml")
    general_config = service_configuration_lib.read_extra_service_information(
                            name,
                            "service",
                            soa_dir=soa_dir)
    marathon_conf_file = "marathon-%s" % cluster
    log.info("Reading marathon configuration file: %s.yaml", marathon_conf_file)
    instance_configs = service_configuration_lib.read_extra_service_information(
                            name,
                            marathon_conf_file,
                            soa_dir=soa_dir)
    if instance in instance_configs:
        general_config.update(instance_configs[instance])
        if 'branch' not in general_config:
            branch = get_default_branch(cluster, instance)
        else:
            branch = general_config['branch']
        general_config['docker_image'] = get_docker_from_branch(name, branch, soa_dir)
        general_config['desired_state'] = get_desired_state_from_branch(name, branch, soa_dir)
        general_config['force_bounce'] = get_force_bounce_from_branch(name, branch, soa_dir)
        return general_config
    else:
        log.error("%s not found in config file %s.yaml.", instance, marathon_conf_file)
        return {}


def read_namespace_for_service_instance(name, instance, cluster=None, soa_dir=DEFAULT_SOA_DIR):
    """Retreive a service instance's nerve namespace from its configuration file.
    If one is not defined in the config file, returns instance instead."""
    if not cluster:
        cluster = get_cluster()
    srv_info = service_configuration_lib.read_extra_service_information(
                    name, "marathon-%s" % cluster, soa_dir)[instance]
    return srv_info['nerve_ns'] if 'nerve_ns' in srv_info else instance


def get_proxy_port_for_instance(name, instance, cluster=None, soa_dir=DEFAULT_SOA_DIR):
    """Get the proxy_port defined in the namespace configuration for a service instance.

    This means that the namespace first has to be loaded from the service instance's
    configuration, and then the proxy_port has to loaded from the smartstack configuration
    for that namespace.

    :param name: The service name
    :param instance: The instance of the service
    :param cluster: The cluster to read the configuration for
    :param soa_dir: The SOA config directory to read from
    :returns: The proxy_port for the service instance, or None if not defined"""
    if not cluster:
        cluster = get_cluster()
    namespace = read_namespace_for_service_instance(name, instance, cluster, soa_dir)
    nerve_dict = read_service_namespace_config(name, namespace, soa_dir)
    return nerve_dict.get('proxy_port')


def get_mode_for_instance(name, instance, cluster=None, soa_dir=DEFAULT_SOA_DIR):
    """Get the mode defined in the namespace configuration for a service instances.
    Defaults to http if one isn't defined.

    This means that the namespace first has to be loaded from the service instance's
    configuration, and then the mode has to loaded from the smartstack configuration
    for that namespace.

    :param name: The service name
    :param instance: The instance of the service
    :param cluster: The cluster to read the configuration for
    :param soa_dir: The SOA config directory to read from
    :returns: The mode for the service instance, or 'http' if not defined
    """
    if not cluster:
        cluster = get_cluster()
    namespace = read_namespace_for_service_instance(name, instance, cluster, soa_dir)
    nerve_dict = read_service_namespace_config(name, namespace, soa_dir)
    return nerve_dict.get('mode', 'http')


def list_clusters(service=None, soa_dir=DEFAULT_SOA_DIR):
    """Returns a sorted list of all clusters that appear to be in use. This
    is useful for cli tools.

    :param service: Optional. If provided will only list clusters that
    the particular service is using
    """
    clusters = set()
    if service is None:
        services = service_configuration_lib.read_services_configuration().keys()
    else:
        services = [service]

    for service in services:
        clusters = clusters.union(set(get_clusters_deployed_to(service)))
    return sorted(clusters)


def get_clusters_deployed_to(service, soa_dir=DEFAULT_SOA_DIR):
    """Looks at the clusters that a service is probably deployed to
    by looking at marathon-*.yaml's and returns a sorted list of clusters.
    """
    clusters = set()
    srv_path = os.path.join(soa_dir, service)
    if os.path.isdir(srv_path):
        marathon_files = "%s/marathon-*.yaml" % srv_path
        for marathon_file in glob.glob(marathon_files):
            basename = os.path.basename(marathon_file)
            cluster = re.search('marathon-(.*).yaml', basename).group(1)
            clusters.add(cluster)
    clusters.discard('SHARED')
    return sorted(clusters)


def list_all_marathon_instances_for_service(service):
    instances = set()
    for cluster in list_clusters(service):
        for service_instance in get_service_instance_list(service, cluster):
            instances.add(service_instance[1])
    return instances


def get_service_instance_list(name, cluster=None, soa_dir=DEFAULT_SOA_DIR):
    """Enumerate the marathon instances defined for a service as a list of tuples.

    :param name: The service name
    :param cluster: The cluster to read the configuration for
    :param soa_dir: The SOA config directory to read from
    :returns: A list of tuples of (name, instance) for each instance defined for the service name"""
    if not cluster:
        cluster = get_cluster()
    marathon_conf_file = "marathon-%s" % cluster
    log.info("Enumerating all instances for config file: %s/*/%s.yaml", soa_dir, marathon_conf_file)
    instances = service_configuration_lib.read_extra_service_information(
                    name,
                    marathon_conf_file,
                    soa_dir=soa_dir)
    instance_list = []
    for instance in instances:
        instance_list.append((name, instance))
    log.debug("Enumerated the following instances: %s", instance_list)
    return instance_list


def get_marathon_services_for_cluster(cluster=None, soa_dir=DEFAULT_SOA_DIR):
    """Retrieve all marathon services and instances defined to run in a cluster.

    :param cluster: The cluster to read the configuration for
    :param soa_dir: The SOA config directory to read from
    :returns: A list of tuples of (service_name, instance_name)"""
    if not cluster:
        cluster = get_cluster()
    rootdir = os.path.abspath(soa_dir)
    log.info("Retrieving all service instance names from %s for cluster %s", rootdir, cluster)
    instance_list = []
    for srv_dir in os.listdir(rootdir):
        instance_list += get_service_instance_list(srv_dir, cluster, soa_dir)
    return instance_list


def get_all_namespaces_for_service(name, soa_dir=DEFAULT_SOA_DIR):
    """Get all the smartstack namespaces listed for a given service name.

    :param name: The service name
    :param soa_dir: The SOA config directory to read from
    :returns: A list of tuples of the form (service_name.namespace, namespace_config)"""
    namespace_list = []
    smartstack = service_configuration_lib.read_extra_service_information(
                    name, 'smartstack', soa_dir)
    for namespace in smartstack:
        full_name = '%s%s%s' % (name, ID_SPACER, namespace)
        namespace_list.append((full_name, smartstack[namespace]))
    return namespace_list


def get_all_namespaces(soa_dir=DEFAULT_SOA_DIR):
    """Get all the smartstack namespaces across all services.
    This is mostly so synapse can get everything it needs in one call.

    :param soa_dir: The SOA config directory to read from
    :returns: A list of tuples of the form (service_name.namespace, namespace_config)"""
    rootdir = os.path.abspath(soa_dir)
    namespace_list = []
    for srv_dir in os.listdir(rootdir):
        namespace_list += get_all_namespaces_for_service(srv_dir, soa_dir)
    return namespace_list


def read_service_namespace_config(srv_name, namespace, soa_dir=DEFAULT_SOA_DIR):
    """Attempt to read the configuration for a service's namespace in a more strict fashion.

    Retrevies the following keys:

    - proxy_port: the proxy port defined for the given namespace
    - healthcheck_uri: URI target for healthchecking
    - healthcheck_timeout_s: healthcheck timeout in seconds
    - timeout_connect_ms: proxy frontend timeout in milliseconds
    - timeout_server_ms: proxy server backend timeout in milliseconds
    - timeout_client_ms: proxy server client timeout in milliseconds
    - retries: the number of retries on a proxy backend
    - mode: the mode the service is run in (http or tcp)
    - routes: a list of tuples of (source, destination)

    :param srv_name: The service name
    :param namespace: The namespace to read
    :param soa_dir: The SOA config directory to read from
    :returns: A dict of the above keys, if they were defined
    """
    try:
        smartstack = service_configuration_lib.read_extra_service_information(
                            srv_name, 'smartstack', soa_dir)
        ns_config = smartstack[namespace]
        ns_dict = {}
        # We can't really use .get, as we don't want the key to be in the returned
        # dict at all if it doesn't exist in the config file.
        # We also can't just copy the whole dict, as we only care about some keys
        # and there's other things that appear in the smartstack section in
        # several cases.
        if 'healthcheck_uri' in ns_config:
            ns_dict['healthcheck_uri'] = ns_config['healthcheck_uri']
        if 'healthcheck_timeout_s' in ns_config:
            ns_dict['healthcheck_timeout_s'] = ns_config['healthcheck_timeout_s']
        if 'proxy_port' in ns_config:
            ns_dict['proxy_port'] = ns_config['proxy_port']
        if 'timeout_connect_ms' in ns_config:
            ns_dict['timeout_connect_ms'] = ns_config['timeout_connect_ms']
        if 'timeout_server_ms' in ns_config:
            ns_dict['timeout_server_ms'] = ns_config['timeout_server_ms']
        if 'timeout_client_ms' in ns_config:
            ns_dict['timeout_client_ms'] = ns_config['timeout_client_ms']
        if 'retries' in ns_config:
            ns_dict['retries'] = ns_config['retries']
        if 'mode' in ns_config:
            ns_dict['mode'] = ns_config['mode']
        if 'routes' in ns_config:
            ns_dict['routes'] = [(route['source'], dest)
                                 for route in ns_config['routes']
                                 for dest in route['destinations']]
        return ns_dict
    except:  # The file couldn't be loaded, didn't exist, or otherwise was broken.
        return {}


def marathon_services_running_on(hostname=MY_HOSTNAME, port=MESOS_SLAVE_PORT, timeout_s=30):
    """See what services are being run by a mesos-slave via marathon on
    the given host and port.

    :param hostname: The hostname to query mesos-slave on
    :param port: The port to query mesos-slave on
    :timeout_s: The timeout, in seconds, for the mesos-slave state request
    :returns: A list of triples of (service_name, instance_name, port)"""
    s = StringIO()
    req = pycurl.Curl()
    req.setopt(pycurl.TIMEOUT, timeout_s)
    req.setopt(pycurl.URL, 'http://%s:%s/state.json' % (hostname, port))
    req.setopt(pycurl.WRITEFUNCTION, s.write)
    req.perform()
    # If there's an I/O error here, we should fail and know about it, as
    # we should be running is_mesos_slave(localhost) before hitting this
    slave_state = json.loads(s.getvalue())
    frameworks = [fw for fw in slave_state.get('frameworks', []) if 'marathon' in fw['name']]
    executors = [ex for fw in frameworks for ex in fw.get('executors', [])
                 if u'TASK_RUNNING' in [t[u'state'] for t in ex.get('tasks', [])]]
    srv_list = []
    for executor in executors:
        srv_name = executor['id'].split(ID_SPACER)[0].replace('--', '_')
        srv_instance = executor['id'].split(ID_SPACER)[1].replace('--', '_')
        srv_port = int(re.findall('[0-9]+', executor['resources']['ports'])[0])
        srv_list.append((srv_name, srv_instance, srv_port))
    return srv_list


def marathon_services_running_here(port=MESOS_SLAVE_PORT, timeout_s=30):
    """See what marathon services are being run by a mesos-slave on this host.
    This is just marathon_services_running_on for localhost.

    :param port: The port to query mesos-slave on
    :timeout_s: The timeout, in seconds, for the mesos-slave state request
    :returns: A list of triples of (service_name, instance_name, port)"""
    return marathon_services_running_on(port=port, timeout_s=timeout_s)


def get_marathon_services_running_here_for_nerve(cluster, soa_dir):
    if not cluster:
        try:
            cluster = get_cluster()
        except:
            return []
    # When a cluster is defined in mesos, lets iterate through marathon services
    marathon_services = marathon_services_running_here()
    nerve_list = []
    for name, instance, port in marathon_services:
        try:
            namespace = read_namespace_for_service_instance(name, instance, cluster, soa_dir)
            nerve_dict = read_service_namespace_config(name, namespace, soa_dir)
            nerve_dict['port'] = port
            nerve_name = '%s%s%s' % (name, ID_SPACER, namespace)
            nerve_list.append((nerve_name, nerve_dict))
        except KeyError:
            continue  # SOA configs got deleted for this job, it'll get cleaned up
    return nerve_list


def get_classic_services_that_run_here():
    return sorted(
        service_configuration_lib.services_that_run_here() +
        os.listdir(PUPPET_SERVICE_DIR)
    )


def get_classic_service_information_for_nerve(name, soa_dir):
    nerve_dict = read_service_namespace_config(name, 'main', soa_dir)
    port_file = os.path.join(soa_dir, name, 'port')
    nerve_dict['port'] = service_configuration_lib.read_port(port_file)
    nerve_name = '%s%s%s' % (name, ID_SPACER, 'main')
    return (nerve_name, nerve_dict)


def get_classic_services_running_here_for_nerve(soa_dir):
    return [
        get_classic_service_information_for_nerve(name, soa_dir)
        for name in get_classic_services_that_run_here()
    ]


def get_services_running_here_for_nerve(cluster=None, soa_dir=DEFAULT_SOA_DIR):
    """Get a list of ALL services running on this box, with returned information
    needed for nerve.

    ALL services means services that have a service.yaml with an entry for this host in
    runs_on, AND services that are currently deployed in a mesos-slave here via marathon.

    conf_dict is a dictionary possibly containing the same keys returned by
    read_service_namespace_config (in fact, that's what this calls).
    Some or none of those keys may not be present on a per-service basis.

    :param cluster: The cluster to read the configuration for
    :param soa_dir: The SOA config directory to read from
    :returns: A list of tuples of the form (service_name.namespace, service_config)
              AND (service_name, service_config) for legacy SOA services"""
    # All Legacy yelpsoa services are also announced
    return get_marathon_services_running_here_for_nerve(cluster, soa_dir) + \
        get_classic_services_running_here_for_nerve(soa_dir)


def get_mesos_leader(hostname=MY_HOSTNAME):
    """Get the current mesos-master leader's hostname.

    :param hostname: The hostname to query mesos-master on
    :returns: The current mesos-master hostname"""
    curl = pycurl.Curl()
    curl.setopt(pycurl.URL, 'http://%s:%s/redirect' % (hostname, MESOS_MASTER_PORT))
    curl.setopt(pycurl.HEADER, True)
    curl.setopt(pycurl.WRITEFUNCTION, lambda a: None)
    curl.perform()
    return re.search('(?<=http://)[0-9a-zA-Z\.\-]+', curl.getinfo(pycurl.REDIRECT_URL)).group(0)


def is_mesos_leader(hostname=MY_HOSTNAME):
    """Check if a hostname is the current mesos leader.

    :param hostname: The hostname to query mesos-master on
    :returns: True if hostname is the mesos-master leader, False otherwise"""
    return hostname in get_mesos_leader(hostname)


def list_all_marathon_app_ids(client):
    """List all marathon app_ids, regardless of state

    The raw marathon API returns app ids in their URL form, with leading '/'s
    conforming to the Application Group format:
    https://github.com/mesosphere/marathon/blob/master/docs/docs/application-groups.md

    This function wraps the full output of list_apps to return a list
    in the original form, without leading "/"'s.

    returns: List of app ids in the same format they are POSTed."""
    all_app_ids = [app.id for app in client.list_apps()]
    stripped_app_ids = [app_id.lstrip('/') for app_id in all_app_ids]
    return stripped_app_ids


def is_app_id_running(app_id, client):
    """Returns a boolean indicating if the app is in the current list
    of marathon apps

    :param app_id: The app_id to look for
    :param client: A MarathonClient object"""

    all_app_ids = list_all_marathon_app_ids(client)
    return app_id in all_app_ids


def create_complete_config(name, instance, marathon_config, soa_dir=DEFAULT_SOA_DIR, verify_docker=True):
    partial_id = compose_job_id(name, instance)
    config = read_service_config(name, instance, soa_dir=soa_dir)
    docker_url = get_docker_url(marathon_config['docker_registry'],
                                config['docker_image'],
                                verify=verify_docker)
    complete_config = create_partial_config(partial_id, docker_url,
                                            marathon_config['docker_volumes'],
                                            config)
    code_sha = get_code_sha_from_dockerurl(docker_url)
    config_hash = get_config_hash(
        complete_config,
        force_bounce=get_force_bounce(config),
    )
    tag = "%s.%s" % (code_sha, config_hash)
    full_id = compose_job_id(name, instance, tag)
    complete_config['id'] = full_id
    return complete_config


def get_app_id(name, instance, marathon_config, soa_dir=DEFAULT_SOA_DIR):
    """Composes a predictable marathon app_id from the service's docker image and
    marathon configuration. Editing this function *will* cause a bounce of all
    services because they will see an "old" version of the marathon app deployed,
    and a new one with the new hash will try to be deployed"""
    return create_complete_config(name, instance, marathon_config, soa_dir=soa_dir, verify_docker=False)['id']


def get_code_sha_from_dockerurl(docker_url):
    """We encode the sha of the code that built a docker image *in* the docker
    url. This function takes that url as input and outputs the partial sha"""
    parts = docker_url.split('-')
    return "git%s" % parts[-1][:8]<|MERGE_RESOLUTION|>--- conflicted
+++ resolved
@@ -186,18 +186,13 @@
     Defaults to 0 if not specified in the config.
 
     :param service_config: The service instance's configuration dictionary
-<<<<<<< HEAD
-    :returns: The number of instances specified in the config, 1 if not specified"""
+    :returns: The number of instances specified in the config, 0 if not
+              specified or if desired_state is not 'start'."""
     if get_desired_state(service_config) == 'start':
-        instances = service_config.get('instances')
-        return int(instances) if instances else 1
+        instances = service_config.get('instances', 1)
+        return int(instances)
     else:
         return 0
-=======
-    :returns: The number of instances specified in the config, 0 if not specified"""
-    instances = service_config.get('instances', 1)
-    return int(instances)
->>>>>>> bb992eed
 
 
 def get_args(service_config):
