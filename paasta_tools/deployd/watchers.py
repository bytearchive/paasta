--- conflicted
+++ resolved
@@ -29,12 +29,7 @@
 
 
 class PaastaWatcher(PaastaThread):
-<<<<<<< HEAD
-
     def __init__(self, instances_to_bounce, cluster, config):
-=======
-    def __init__(self, instances_to_bounce_later, cluster, config):
->>>>>>> 5a50f936
         super().__init__()
         self.daemon = True
         self.instances_to_bounce = instances_to_bounce
@@ -44,16 +39,9 @@
 
 
 class AutoscalerWatcher(PaastaWatcher):
-<<<<<<< HEAD
-
     def __init__(self, instances_to_bounce, cluster, config, **kwargs):
         super().__init__(instances_to_bounce, cluster, config)
-        self.zk = kwargs.pop('zookeeper_client')
-=======
-    def __init__(self, instances_to_bounce_later, cluster, config, **kwargs):
-        super().__init__(instances_to_bounce_later, cluster, config)
         self.zk = kwargs.pop("zookeeper_client")
->>>>>>> 5a50f936
         self.watchers: Dict[str, PaastaWatcher] = {}
 
     def watch_folder(self, path, enqueue_children=False):
@@ -122,14 +110,8 @@
 
 
 class SoaFileWatcher(PaastaWatcher):
-<<<<<<< HEAD
-
     def __init__(self, instances_to_bounce, cluster, config, **kwargs):
         super().__init__(instances_to_bounce, cluster, config)
-=======
-    def __init__(self, instances_to_bounce_later, cluster, config, **kwargs):
-        super().__init__(instances_to_bounce_later, cluster, config)
->>>>>>> 5a50f936
         self.wm = pyinotify.WatchManager()
         self.wm.add_watch(DEFAULT_SOA_DIR, self.mask, rec=True)
         self.notifier = pyinotify.Notifier(
@@ -157,14 +139,8 @@
 
 
 class PublicConfigFileWatcher(PaastaWatcher):
-<<<<<<< HEAD
-
     def __init__(self, instances_to_bounce, cluster, config, **kwargs):
         super().__init__(instances_to_bounce, cluster, config)
-=======
-    def __init__(self, instances_to_bounce_later, cluster, config, **kwargs):
-        super().__init__(instances_to_bounce_later, cluster, config)
->>>>>>> 5a50f936
         self.wm = pyinotify.WatchManager()
         self.wm.add_watch(PATH_TO_SYSTEM_PAASTA_CONFIG_DIR, self.mask, rec=True)
         self.notifier = pyinotify.Notifier(
@@ -253,30 +229,18 @@
                 ]
             ):
                 # https://github.com/python/mypy/issues/2852
-<<<<<<< HEAD
-                service_instances.append(ServiceInstance(  # type: ignore
-                    service=service,
-                    instance=instance,
-                    cluster=self.config.get_cluster(),
-                    bounce_by=time.time(),
-                    wait_until=time.time(),
-                    watcher=type(self).__name__,
-                    bounce_timers=None,
-                    failures=0,
-                ))
-=======
                 service_instances.append(
                     ServiceInstance(  # type: ignore
                         service=service,
                         instance=instance,
                         cluster=self.config.get_cluster(),
-                        bounce_by=int(time.time()),
+                        bounce_by=time.time(),
+                        wait_until=time.time(),
                         watcher=type(self).__name__,
                         bounce_timers=None,
                         failures=0,
                     )
                 )
->>>>>>> 5a50f936
         return service_instances
 
 
@@ -328,33 +292,22 @@
                     all_service_instances,
                     self.public_config.get_cluster(),
                 )
-<<<<<<< HEAD
             if service_instance_names:
-                self.log.info(f"{len(service_instance_names)} service instances affected. Doing a staggered bounce.")
+                self.log.info(
+                    f"{len(service_instance_names)} service instances affected. Doing a staggered bounce."
+                )
                 for service, instance in service_instance_names:
-                    self.filewatcher.instances_to_bounce.put(ServiceInstance(
-                        service=service,
-                        instance=instance,
-                        watcher=type(self).__name__,
-                        cluster=self.public_config.get_cluster(),
-                        bounce_by=time.time() + self.public_config.get_deployd_big_bounce_deadline(),
-                        wait_until=time.time(),
-                    ))
-=======
-            if service_instances:
-                self.log.info(
-                    f"{len(service_instances)} service instances affected. Doing a staggered bounce."
-                )
-                bounce_rate = self.public_config.get_deployd_big_bounce_rate()
-                for service_instance in rate_limit_instances(
-                    instances=service_instances,
-                    cluster=self.public_config.get_cluster(),
-                    number_per_minute=bounce_rate,
-                    watcher_name=type(self).__name__,
-                    priority=99,
-                ):
-                    self.filewatcher.instances_to_bounce_later.put(service_instance)
->>>>>>> 5a50f936
+                    self.filewatcher.instances_to_bounce.put(
+                        ServiceInstance(
+                            service=service,
+                            instance=instance,
+                            watcher=type(self).__name__,
+                            cluster=self.public_config.get_cluster(),
+                            bounce_by=time.time()
+                            + self.public_config.get_deployd_big_bounce_deadline(),
+                            wait_until=time.time(),
+                        )
+                    )
 
 
 class YelpSoaEventHandler(pyinotify.ProcessEvent):
@@ -420,24 +373,19 @@
             self.marathon_clients, service_instances, self.filewatcher.cluster
         )
         for service, instance in service_instances:
-<<<<<<< HEAD
-            self.log.info(f"{service}.{instance} has a new marathon app ID. Enqueuing it to be bounced.")
-            now = time.time()
-            self.filewatcher.instances_to_bounce.put(ServiceInstance(  # type: ignore
-=======
             self.log.info(
                 f"{service}.{instance} has a new marathon app ID. Enqueuing it to be bounced."
             )
-        service_instances_to_queue = [
-            # https://github.com/python/mypy/issues/2852
-            ServiceInstance(  # type: ignore
->>>>>>> 5a50f936
-                service=service,
-                instance=instance,
-                cluster=self.filewatcher.cluster,
-                bounce_by=now,
-                wait_until=now,
-                watcher=type(self).__name__,
-                bounce_timers=None,
-                failures=0,
-            ))+            now = time.time()
+            self.filewatcher.instances_to_bounce.put(
+                ServiceInstance(  # type: ignore
+                    service=service,
+                    instance=instance,
+                    cluster=self.filewatcher.cluster,
+                    bounce_by=now,
+                    wait_until=now,
+                    watcher=type(self).__name__,
+                    bounce_timers=None,
+                    failures=0,
+                )
+            )