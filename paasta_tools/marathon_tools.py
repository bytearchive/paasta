"""
This module contains the meat of the logic for most of the scripts
that interact with marathon. There's config parsers, url composers,
and a number of other things used by other components in order to
make the PaaSTA stack work.
"""
import hashlib
import logging
import os
from os.path import exists
import re
import requests
import socket
import sys
import glob

from marathon import MarathonClient
import json
import service_configuration_lib

# DO NOT CHANGE ID_SPACER, UNLESS YOU'RE PREPARED TO CHANGE ALL INSTANCES
# OF IT IN OTHER LIBRARIES (i.e. service_configuration_lib).
# It's used to compose a job's full ID from its name and instance
ID_SPACER = '.'
MY_HOSTNAME = socket.getfqdn()
MESOS_MASTER_PORT = 5050
MESOS_SLAVE_PORT = 5051
CONTAINER_PORT = 8888
DEFAULT_SOA_DIR = service_configuration_lib.DEFAULT_SOA_DIR
log = logging.getLogger('__main__')

PATH_TO_MARATHON_CONFIG = '/etc/paasta_tools/marathon_config.json'
PUPPET_SERVICE_DIR = '/etc/nerve/puppet_services.d'


class MarathonConfig(dict):
    # # A simple borg DP class to keep the config from being loaded tons of times.
    # # http://code.activestate.com/recipes/66531/
    # __shared_state = {'config': None}

    @classmethod
    def read(cls, path=PATH_TO_MARATHON_CONFIG):
        if exists(PATH_TO_MARATHON_CONFIG):
            with open(path) as f:
                return cls(json.load(f))
        else:
            raise PaastaNotConfigured

    def get_cluster(self):
        """Get the cluster defined in this host's marathon config file.

        :returns: The name of the cluster defined in the marathon configuration"""
        try:
            return self['cluster']
        except KeyError:
            log.warning('Could not find marathon cluster in marathon config at %s' % PATH_TO_MARATHON_CONFIG)
            raise NoMarathonClusterFoundException

    def get_docker_registry(self):
        """Get the docker_registry defined in this host's marathon config file.

        :returns: The docker_registry specified in the marathon configuration"""
        return self['docker_registry']

    def get_zk_hosts(self):
        """Get the zk_hosts defined in this hosts's marathon config file.
        Strips off the zk:// prefix, if it exists, for use with Kazoo.

        :returns: The zk_hosts specified in the marathon configuration"""
        hosts = self['zk_hosts']
        # how do python strings not have a method for doing this
        if hosts.startswith('zk://'):
            return hosts[len('zk://'):]
        return hosts

    def get_docker_volumes(self):
        return self['docker_volumes']


class DeploymentsJson(dict):
    __cached = {}

    @classmethod
    def read(cls, soa_dir=DEFAULT_SOA_DIR):
        cls.__cached
        if not cls.__cached.get(soa_dir, None):
            deployment_file = os.path.join(soa_dir, 'deployments.json')
            if os.path.exists(deployment_file):
                with open(deployment_file) as f:
                    cls.__cached[soa_dir] = cls(json.load(f)['v1'])

        return cls.__cached[soa_dir]

    def get_branch_dict(self, service_name, instance_name):
        full_branch = '%s:%s' % (service_name, instance_name)
        return self.get(full_branch, {})

    def get_deployed_images(self):
        """Get the docker images that are supposed/allowed to be deployed here
        according to deployments.json.

        :param soa_dir: The SOA Configuration directory with deployments.json
        :returns: A set of images (as strings), or empty set if deployments.json
        doesn't exist in soa_dir
        """

        images = set()
        for d in self.values():
            if 'docker_image' in d and d['desired_state'] == 'start':
                images.add(d['docker_image'])
        return images


class MarathonServiceConfig(object):
    @classmethod
    def read(cls, service_name, instance, cluster, deployments_json=None, soa_dir=DEFAULT_SOA_DIR):
        """Read a service instance's configuration for marathon.

        If a branch isn't specified for a config, the 'branch' key defaults to
        paasta-${cluster}.${instance}.

        If cluster isn't given, it's loaded using get_cluster.

        :param name: The service name
        :param instance: The instance of the service to retrieve
        :param cluster: The cluster to read the configuration for
        :param soa_dir: The SOA configuration directory to read from
        :returns: A dictionary of whatever was in the config for the service instance"""
        log.info("Reading service configuration files from dir %s/ in %s", service_name, soa_dir)
        log.info("Reading general configuration file: service.yaml")
        general_config = service_configuration_lib.read_extra_service_information(
            service_name,
            "service",
            soa_dir=soa_dir
        )
        marathon_conf_file = "marathon-%s" % cluster
        log.info("Reading marathon configuration file: %s.yaml", marathon_conf_file)
        instance_configs = service_configuration_lib.read_extra_service_information(
            service_name,
            marathon_conf_file,
            soa_dir=soa_dir
        )

        if instance not in instance_configs:
            log.error("%s not found in config file %s.yaml.", instance, marathon_conf_file)
            return {}

        general_config.update(instance_configs[instance])

        if deployments_json is None:
            deployments_json = DeploymentsJson(soa_dir=soa_dir)

        return cls(
            service_name,
            instance,
            general_config,
            deployments_json.get_branch_dict(service_name, instance),
        )

    def __init__(self, service_name, instance, config_dict, branch_dict):
        self.service_name = service_name
        self.instance = instance
        self.config_dict = config_dict
        self.branch_dict = branch_dict

    def copy(self):
        return self.__class__(self.service_name, self.instance, dict(self.config_dict), dict(self.branch_dict))

    def get_docker_image(self):
        """Get the docker image name (with tag) for a given service branch from
        a generated deployments.json file."""
        return self.branch_dict.get('docker_image', '')

    def get_desired_state(self):
        """Get the desired state (either 'start' or 'stop') for a given service
        branch from a generated deployments.json file."""
        return self.branch_dict.get('desired_state', 'start')

    def get_force_bounce(self):
        """Get the force_bounce token for a given service branch from a generated
        deployments.json file. This is a token that, when changed, indicates that
        the marathon job should be recreated and bounced, even if no other
        parameters have changed. This may be None or a string, generally a
        timestamp.
        """
        return self.branch_dict.get('force_bounce', None)

    def get_instances(self):
        """Get the number of instances specified in the service's marathon configuration.

        Defaults to 0 if not specified in the config.

        :param service_config: The service instance's configuration dictionary
        :returns: The number of instances specified in the config, 0 if not
                  specified or if desired_state is not 'start'."""
        if self.get_desired_state() == 'start':
            instances = self.config_dict.get('instances', 1)
            return int(instances)
        else:
            return 0

    def get_mem(self):
        """Gets the memory required from the service's marathon configuration.

        Defaults to 1000 (1G) if no value specified in the config.

        :param service_config: The service instance's configuration dictionary
        :returns: The amount of memory specified by the config, 1000 if not specified"""
        mem = self.config_dict.get('mem')
        return int(mem) if mem else 1000

    def get_env(self):
        """Gets the environment required from the service's marathon configuration.

        :param service_config: The service instance's configuration dictionary
        :returns: A dictionary with the requested env."""
        env = self.config_dict.get('env', {})
        return env

    def get_cpus(self):
        """Gets the number of cpus required from the service's marathon configuration.

        Defaults to .25 (1/4 of a cpu) if no value specified in the config.

        :param service_config: The service instance's configuration dictionary
        :returns: The number of cpus specified in the config, .25 if not specified"""
        cpus = self.config_dict.get('cpus')
        return float(cpus) if cpus else .25

    def get_args(self):
        """Get the docker args specified in the service's marathon configuration.

        Defaults to an empty array if not specified in the config.

        :param service_config: The service instance's configuration dictionary
        :returns: An array of args specified in the config, [] if not specified"""
        return self.config_dict.get('args', [])

    def get_bounce_method(self):
        """Get the bounce method specified in the service's marathon configuration.

        :param service_config: The service instance's configuration dictionary
        :returns: The bounce method specified in the config, or 'upthendown' if not specified"""
        bounce_method = self.config_dict.get('bounce_method')
        return bounce_method if bounce_method else 'upthendown'

    def get_constraints(self):
        """Gets the constraints specified in the service's marathon configuration.

        These are Marathon job constraints. See
        https://github.com/mesosphere/marathon/wiki/Constraints

        Defaults to no constraints if none given.

        :param service_config: The service instance's configuration dictionary
        :returns: The constraints specified in the config, an empty array if not specified"""
        return self.config_dict.get('constraints')

    def format_marathon_app_dict(self, job_id, docker_url, docker_volumes, healthchecks):
        """Create the configuration that will be passed to the Marathon REST API.

        Currently compiles the following keys into one nice dict:

        - id: the ID of the image in Marathon
        - cmd: currently the docker_url, seemingly needed by Marathon to keep the container field
        - container: a dict containing the docker url and docker launch options. Needed by deimos.
        - uris: blank.
        - ports: an array containing the port.
        - mem: the amount of memory required.
        - cpus: the number of cpus required.
        - constraints: the constraints on the Marathon job.
        - instances: the number of instances required.

        The last 5 keys are retrieved using the get_<key> functions defined above.

        :param job_id: The job/app id name
        :param docker_url: The url to the docker image the job will actually execute
        :param docker_volumes: The docker volumes to run the image with, via the
                               marathon configuration file
        :param service_marathon_config: The service instance's configuration dict
        :returns: A dict containing all of the keys listed above"""
        complete_config = {
            'id': job_id,
            'container': {
                'docker': {
                    'image': docker_url,
                    'network': 'BRIDGE',
                    'portMappings': [
                        {
                            'containerPort': CONTAINER_PORT,
                            'hostPort': 0,
                            'protocol': 'tcp',
                        },
                    ],
                },
                'type': 'DOCKER',
                'volumes': docker_volumes,
            },
            'uris': ['file:///root/.dockercfg', ],
            'backoff_seconds': 1,
            'backoff_factor': 2,
            'health_checks': healthchecks,
        }
        complete_config['env'] = self.get_env()
        complete_config['mem'] = self.get_mem()
        complete_config['cpus'] = self.get_cpus()
        complete_config['constraints'] = self.get_constraints()
        complete_config['instances'] = self.get_instances()
        complete_config['args'] = self.get_args()
        log.info("Complete configuration for instance is: %s", complete_config)
        return complete_config

    def get_nerve_namespace(self):
        return self.config_dict.get('nerve_ns', self.instance)

    def get_bounce_health_params(self):
        return self.config_dict.get('bounce_health_params', {})


class PaastaNotConfigured(Exception):
    pass


class NoMarathonClusterFoundException(Exception):
    pass


class NoDockerImageError(Exception):
    pass


class InvalidSmartstackMode(Exception):
    pass


def get_cluster():
    return MarathonConfig.read().get_cluster()


def get_marathon_client(url, user, passwd):
    """Get a new marathon client connection in the form of a MarathonClient object.

    :param url: The url to connect to marathon at
    :param user: The username to connect with
    :param passwd: The password to connect with
    :returns: A new marathon.MarathonClient object"""
    log.info("Connecting to Marathon server at: %s", url)
    return MarathonClient(url, user, passwd, timeout=30)


def compose_job_id(name, instance, tag=None):
    """Compose a marathon job/app id.

    :param name: The name of the service
    :param instance: The instance of the service
    :param tag: A hash or tag to append to the end of the id to make it unique
    :returns: <name>.<instance> if no tag, or <name>.<instance>.<tag> if tag given"""
    name = str(name).replace('_', '--')
    instance = str(instance).replace('_', '--')
    composed = '%s%s%s' % (name, ID_SPACER, instance)
    if tag:
        tag = str(tag).replace('_', '--')
        composed = '%s%s%s' % (composed, ID_SPACER, tag)
    return composed


def remove_tag_from_job_id(job_id):
    """Remove the tag from a job id, if there is one.

    :param job_id: The job_id.
    :returns: The job_id with the tag removed, if there was one."""
    return '%s%s%s' % (job_id.split(ID_SPACER)[0], ID_SPACER, job_id.split(ID_SPACER)[1])


def get_default_branch(cluster, instance):
    return 'paasta-%s.%s' % (cluster, instance)


def get_docker_url(registry_uri, docker_image):
    """Compose the docker url.

    If verify is true, checks if the URL will point to a
    valid image first, returning an empty string if it doesn't.

    :param registry_uri: The URI of the docker registry
    :param docker_image: The docker image name, with tag if desired
    :param verify: Set to False to not verify the composed docker url
    :returns: '<registry_uri>/<docker_image>', or '' if URL didn't verify"""
    if not docker_image:
        raise NoDockerImageError('Docker url not available because there is no docker_image')
    docker_url = '%s/%s' % (registry_uri, docker_image)
    log.info("Docker URL: %s", docker_url)
    return docker_url


def get_config_hash(config, force_bounce=None):
    """Create an MD5 hash of the configuration dictionary to be sent to
    Marathon. Or anything really, so long as str(config) works. Returns
    the first 8 characters so things are not really long.

    :param config: The configuration to hash
    :returns: A MD5 hash of str(config)"""
    hasher = hashlib.md5()
    hasher.update(str(config) + (force_bounce or ''))
    return "config%s" % hasher.hexdigest()[:8]


def read_monitoring_config(name, soa_dir=DEFAULT_SOA_DIR):
    """Read a service's monitoring.yaml file.

    :param name: The service name
    :param soa_dir: THe SOA configuration directory to read from
    :returns: A dictionary of whatever was in soa_dir/name/monitoring.yaml"""
    rootdir = os.path.abspath(soa_dir)
    monitoring_file = os.path.join(rootdir, name, "monitoring.yaml")
    monitor_conf = service_configuration_lib.read_monitoring(monitoring_file)
    return monitor_conf


<<<<<<< HEAD
=======
def read_service_config(name, instance, cluster=None, soa_dir=DEFAULT_SOA_DIR):
    """Read a service instance's configuration for marathon.

    If a branch isn't specified for a config, the 'branch' key defaults to
    paasta-${cluster}.${instance}.

    If cluster isn't given, it's loaded using get_cluster.

    :param name: The service name
    :param instance: The instance of the service to retrieve
    :param cluster: The cluster to read the configuration for
    :param soa_dir: The SOA configuration directory to read from
    :returns: A dictionary of whatever was in the config for the service instance"""
    if not cluster:
        cluster = get_cluster()
    log.info("Reading service configuration files from dir %s/ in %s", name, soa_dir)
    log.info("Reading general configuration file: service.yaml")
    general_config = service_configuration_lib.read_extra_service_information(
        name,
        "service",
        soa_dir=soa_dir
    )
    marathon_conf_file = "marathon-%s" % cluster
    log.info("Reading marathon configuration file: %s.yaml", marathon_conf_file)
    instance_configs = service_configuration_lib.read_extra_service_information(
        name,
        marathon_conf_file,
        soa_dir=soa_dir
    )
    if instance in instance_configs:
        general_config.update(instance_configs[instance])
        if 'branch' not in general_config:
            branch = get_default_branch(cluster, instance)
        else:
            branch = general_config['branch']
        general_config['docker_image'] = get_docker_from_branch(name, branch, soa_dir)
        general_config['desired_state'] = get_desired_state_from_branch(name, branch, soa_dir)
        general_config['force_bounce'] = get_force_bounce_from_branch(name, branch, soa_dir)
        # Noisy debugging output for PAASTA-322
        general_config['deployments_json'] = _get_deployments_json(soa_dir)
        return general_config
    else:
        log.error("%s not found in config file %s.yaml.", instance, marathon_conf_file)
        return {}


>>>>>>> 1f4030d8
def read_namespace_for_service_instance(name, instance, cluster=None, soa_dir=DEFAULT_SOA_DIR):
    """Retreive a service instance's nerve namespace from its configuration file.
    If one is not defined in the config file, returns instance instead."""
    if not cluster:
        cluster = get_cluster()
    srv_info = service_configuration_lib.read_extra_service_information(
        name,
        "marathon-%s" % cluster,
        soa_dir
    )[instance]
    return srv_info['nerve_ns'] if 'nerve_ns' in srv_info else instance


def get_proxy_port_for_instance(name, instance, cluster=None, soa_dir=DEFAULT_SOA_DIR):
    """Get the proxy_port defined in the namespace configuration for a service instance.

    This means that the namespace first has to be loaded from the service instance's
    configuration, and then the proxy_port has to loaded from the smartstack configuration
    for that namespace.

    :param name: The service name
    :param instance: The instance of the service
    :param cluster: The cluster to read the configuration for
    :param soa_dir: The SOA config directory to read from
    :returns: The proxy_port for the service instance, or None if not defined"""
    if not cluster:
        cluster = get_cluster()
    namespace = read_namespace_for_service_instance(name, instance, cluster, soa_dir)
    nerve_dict = ServiceNamespaceConfig.read(name, namespace, soa_dir)
    return nerve_dict.get('proxy_port')


def get_mode_for_instance(name, instance, cluster=None, soa_dir=DEFAULT_SOA_DIR):
    """Get the mode defined in the namespace configuration for a service instances.
    Defaults to http if one isn't defined.

    This means that the namespace first has to be loaded from the service instance's
    configuration, and then the mode has to loaded from the smartstack configuration
    for that namespace.

    :param name: The service name
    :param instance: The instance of the service
    :param cluster: The cluster to read the configuration for
    :param soa_dir: The SOA config directory to read from
    :returns: The mode for the service instance, or 'http' if not defined
    """
    if not cluster:
        cluster = get_cluster()
    namespace = read_namespace_for_service_instance(name, instance, cluster, soa_dir)
    nerve_dict = ServiceNamespaceConfig.read(name, namespace, soa_dir)
    return nerve_dict.get('mode', 'http')


def list_clusters(service=None, soa_dir=DEFAULT_SOA_DIR):
    """Returns a sorted list of all clusters that appear to be in use. This
    is useful for cli tools.

    :param service: Optional. If provided will only list clusters that
    the particular service is using
    """
    clusters = set()
    if service is None:
        services = service_configuration_lib.read_services_configuration().keys()
    else:
        services = [service]

    for service in services:
        clusters = clusters.union(set(get_clusters_deployed_to(service)))
    return sorted(clusters)


def get_clusters_deployed_to(service, soa_dir=DEFAULT_SOA_DIR):
    """Looks at the clusters that a service is probably deployed to
    by looking at marathon-*.yaml's and returns a sorted list of clusters.
    """
    clusters = set()
    srv_path = os.path.join(soa_dir, service)
    if os.path.isdir(srv_path):
        marathon_files = "%s/marathon-*.yaml" % srv_path
        for marathon_file in glob.glob(marathon_files):
            basename = os.path.basename(marathon_file)
            cluster = re.search('marathon-(.*).yaml', basename).group(1)
            clusters.add(cluster)
    clusters.discard('SHARED')
    return sorted(clusters)


def list_all_marathon_instances_for_service(service):
    instances = set()
    for cluster in list_clusters(service):
        for service_instance in get_service_instance_list(service, cluster):
            instances.add(service_instance[1])
    return instances


# TODO refactor this to use MarathonServiceConfig
def get_service_instance_list(name, cluster=None, soa_dir=DEFAULT_SOA_DIR):
    """Enumerate the marathon instances defined for a service as a list of tuples.

    :param name: The service name
    :param cluster: The cluster to read the configuration for
    :param soa_dir: The SOA config directory to read from
    :returns: A list of tuples of (name, instance) for each instance defined for the service name"""
    if not cluster:
        cluster = get_cluster()
    marathon_conf_file = "marathon-%s" % cluster
    log.info("Enumerating all instances for config file: %s/*/%s.yaml", soa_dir, marathon_conf_file)
    instances = service_configuration_lib.read_extra_service_information(
        name,
        marathon_conf_file,
        soa_dir=soa_dir
    )
    instance_list = []
    for instance in instances:
        instance_list.append((name, instance))
    log.debug("Enumerated the following instances: %s", instance_list)
    return instance_list


def get_marathon_services_for_cluster(cluster=None, soa_dir=DEFAULT_SOA_DIR):
    """Retrieve all marathon services and instances defined to run in a cluster.

    :param cluster: The cluster to read the configuration for
    :param soa_dir: The SOA config directory to read from
    :returns: A list of tuples of (service_name, instance_name)"""
    if not cluster:
        cluster = get_cluster()
    rootdir = os.path.abspath(soa_dir)
    log.info("Retrieving all service instance names from %s for cluster %s", rootdir, cluster)
    instance_list = []
    for srv_dir in os.listdir(rootdir):
        instance_list += get_service_instance_list(srv_dir, cluster, soa_dir)
    return instance_list


def get_all_namespaces_for_service(name, soa_dir=DEFAULT_SOA_DIR):
    """Get all the smartstack namespaces listed for a given service name.

    :param name: The service name
    :param soa_dir: The SOA config directory to read from
    :returns: A list of tuples of the form (service_name.namespace, namespace_config)"""
    namespace_list = []
    smartstack = service_configuration_lib.read_extra_service_information(name, 'smartstack', soa_dir)
    for namespace in smartstack:
        full_name = '%s%s%s' % (name, ID_SPACER, namespace)
        namespace_list.append((full_name, smartstack[namespace]))
    return namespace_list


def get_all_namespaces(soa_dir=DEFAULT_SOA_DIR):
    """Get all the smartstack namespaces across all services.
    This is mostly so synapse can get everything it needs in one call.

    :param soa_dir: The SOA config directory to read from
    :returns: A list of tuples of the form (service_name.namespace, namespace_config)"""
    rootdir = os.path.abspath(soa_dir)
    namespace_list = []
    for srv_dir in os.listdir(rootdir):
        namespace_list += get_all_namespaces_for_service(srv_dir, soa_dir)
    return namespace_list


class ServiceNamespaceConfig(dict):
    @classmethod
    def read(cls, srv_name, namespace, soa_dir=DEFAULT_SOA_DIR):
        """Attempt to read the configuration for a service's namespace in a more strict fashion.

        Retrevies the following keys:

        - proxy_port: the proxy port defined for the given namespace
        - healthcheck_uri: URI target for healthchecking
        - healthcheck_timeout_s: healthcheck timeout in seconds
        - timeout_connect_ms: proxy frontend timeout in milliseconds
        - timeout_server_ms: proxy server backend timeout in milliseconds
        - timeout_client_ms: proxy server client timeout in milliseconds
        - retries: the number of retries on a proxy backend
        - mode: the mode the service is run in (http or tcp)
        - routes: a list of tuples of (source, destination)

        :param srv_name: The service name
        :param namespace: The namespace to read
        :param soa_dir: The SOA config directory to read from
        :returns: A dict of the above keys, if they were defined
        """

        try:
            smartstack = service_configuration_lib.read_extra_service_information(srv_name, 'smartstack', soa_dir)
        except:
            return cls()
        ns_config = smartstack[namespace]
        ns_dict = cls()
        # We can't really use .get, as we don't want the key to be in the returned
        # dict at all if it doesn't exist in the config file.
        # We also can't just copy the whole dict, as we only care about some keys
        # and there's other things that appear in the smartstack section in
        # several cases.
        key_whitelist = set([
            'healthcheck_uri',
            'healthcheck_timeout_s',
            'proxy_port',
            'timeout_connect_ms',
            'timeout_server_ms',
            'timeout_client_ms',
            'retries',
            'mode',
        ])

        for key, value in ns_config.items():
            if key in key_whitelist:
                ns_dict[key] = value

        if 'routes' in ns_config:
            ns_dict['routes'] = [(route['source'], dest)
                                 for route in ns_config['routes']
                                 for dest in route['destinations']]

        return ns_dict

    def get_healthchecks(self):
        """Returns a list of healthchecks per the spec:
        https://mesosphere.github.io/marathon/docs/health-checks.html
        Tries to be very conservative. Currently uses the same configuration
        that smartstack uses, regarding mode (tcp/http) and http status uri.

        If you have an http service, it uses the default endpoint that smartstack uses.
        (/status currently)

        Otherwise these do *not* use the same thresholds as smarstack in order to not
        produce a negative feedback loop, where mesos agressivly kills tasks because they
        are slow, which causes other things to be slow, etc.

        :param service_config: service config hash
        :returns: list of healthcheck defines for marathon"""

        mode = self.get('mode', 'http')
        # We wait for a minute for a service to come up
        graceperiodseconds = 60
        intervalseconds = 10
        timeoutseconds = 10
        # And kill it after it has been failing for a minute
        maxconsecutivefailures = 6

        if mode == 'http':
            http_path = self.get('healthcheck_uri', '/status')
            healthchecks = [
                {
                    "protocol": "HTTP",
                    "path": http_path,
                    "gracePeriodSeconds": graceperiodseconds,
                    "intervalSeconds": intervalseconds,
                    "portIndex": 0,
                    "timeoutSeconds": timeoutseconds,
                    "maxConsecutiveFailures": maxconsecutivefailures
                },
            ]
        elif mode == 'tcp':
            healthchecks = [
                {
                    "protocol": "TCP",
                    "gracePeriodSeconds": graceperiodseconds,
                    "intervalSeconds": intervalseconds,
                    "portIndex": 0,
                    "timeoutSeconds": timeoutseconds,
                    "maxConsecutiveFailures": maxconsecutivefailures
                },
            ]
        else:
            raise InvalidSmartstackMode("Unknown mode: %s" % mode)
        return healthchecks


def marathon_services_running_on(hostname=MY_HOSTNAME, port=MESOS_SLAVE_PORT, timeout_s=30):
    """See what services are being run by a mesos-slave via marathon on
    the given host and port.

    :param hostname: The hostname to query mesos-slave on
    :param port: The port to query mesos-slave on
    :timeout_s: The timeout, in seconds, for the mesos-slave state request
    :returns: A list of triples of (service_name, instance_name, port)"""
    state_url = 'http://%s:%s/state.json' % (hostname, port)
    try:
        r = requests.get(state_url, timeout=10)
        r.raise_for_status()
    except requests.ConnectionError as e:
        sys.stderr.write('Could not connect to the mesos slave to see which services are running\n')
        sys.stderr.write('on %s:%s. Is the mesos-slave running?\n' % (hostname, port))
        sys.stderr.write('Error was: %s\n' % e.message)
        sys.exit(1)
    slave_state = r.json()
    frameworks = [fw for fw in slave_state.get('frameworks', []) if 'marathon' in fw['name']]
    executors = [ex for fw in frameworks for ex in fw.get('executors', [])
                 if u'TASK_RUNNING' in [t[u'state'] for t in ex.get('tasks', [])]]
    srv_list = []
    for executor in executors:
        srv_name = executor['id'].split(ID_SPACER)[0].replace('--', '_')
        srv_instance = executor['id'].split(ID_SPACER)[1].replace('--', '_')
        srv_port = int(re.findall('[0-9]+', executor['resources']['ports'])[0])
        srv_list.append((srv_name, srv_instance, srv_port))
    return srv_list


def marathon_services_running_here(port=MESOS_SLAVE_PORT, timeout_s=30):
    """See what marathon services are being run by a mesos-slave on this host.
    This is just marathon_services_running_on for localhost.

    :param port: The port to query mesos-slave on
    :timeout_s: The timeout, in seconds, for the mesos-slave state request
    :returns: A list of triples of (service_name, instance_name, port)"""
    return marathon_services_running_on(port=port, timeout_s=timeout_s)


def get_marathon_services_running_here_for_nerve(cluster, soa_dir):
    if not cluster:
        try:
            cluster = get_cluster()
        # In the cases where there is *no* cluster or in the case
        # where there isn't a Paasta configuration file at *all*, then
        # there must be no marathon_services running here, so we catch
        # these custom exceptions and return [].
        except (NoMarathonClusterFoundException, PaastaNotConfigured):
            return []
    # When a cluster is defined in mesos, lets iterate through marathon services
    marathon_services = marathon_services_running_here()
    nerve_list = []
    for name, instance, port in marathon_services:
        try:
            namespace = read_namespace_for_service_instance(name, instance, cluster, soa_dir)
            nerve_dict = ServiceNamespaceConfig.read(name, namespace, soa_dir)
            nerve_dict['port'] = port
            nerve_name = '%s%s%s' % (name, ID_SPACER, namespace)
            nerve_list.append((nerve_name, nerve_dict))
        except KeyError:
            continue  # SOA configs got deleted for this job, it'll get cleaned up
    return nerve_list


def get_classic_services_that_run_here():
    return sorted(
        service_configuration_lib.services_that_run_here() +
        # find all files in the PUPPET_SERVICE_DIR, but discard broken symlinks
        # this allows us to (de)register services on a machine by
        # breaking/healing a symlink placed by Puppet.
        [i for i in os.listdir(PUPPET_SERVICE_DIR) if os.path.exists(i)]
    )


def get_classic_service_information_for_nerve(name, soa_dir):
    nerve_dict = ServiceNamespaceConfig.read(name, 'main', soa_dir)
    port_file = os.path.join(soa_dir, name, 'port')
    nerve_dict['port'] = service_configuration_lib.read_port(port_file)
    nerve_name = '%s%s%s' % (name, ID_SPACER, 'main')
    return (nerve_name, nerve_dict)


def get_classic_services_running_here_for_nerve(soa_dir):
    return [
        get_classic_service_information_for_nerve(name, soa_dir)
        for name in get_classic_services_that_run_here()
    ]


def get_services_running_here_for_nerve(cluster=None, soa_dir=DEFAULT_SOA_DIR):
    """Get a list of ALL services running on this box, with returned information
    needed for nerve.

    ALL services means services that have a service.yaml with an entry for this host in
    runs_on, AND services that are currently deployed in a mesos-slave here via marathon.

    conf_dict is a dictionary possibly containing the same keys returned by
    read_service_namespace_config (in fact, that's what this calls).
    Some or none of those keys may not be present on a per-service basis.

    :param cluster: The cluster to read the configuration for
    :param soa_dir: The SOA config directory to read from
    :returns: A list of tuples of the form (service_name.namespace, service_config)
              AND (service_name, service_config) for legacy SOA services"""
    # All Legacy yelpsoa services are also announced
    return get_marathon_services_running_here_for_nerve(cluster, soa_dir) + \
        get_classic_services_running_here_for_nerve(soa_dir)


def get_mesos_leader(hostname=MY_HOSTNAME):
    """Get the current mesos-master leader's hostname.

    :param hostname: The hostname to query mesos-master on
    :returns: The current mesos-master hostname"""
    redirect_url = 'http://%s:%s/redirect' % (hostname, MESOS_MASTER_PORT)
    r = requests.get(redirect_url, timeout=10)
    r.raise_for_status()
    return re.search('(?<=http://)[0-9a-zA-Z\.\-]+', r.url).group(0)


def is_mesos_leader(hostname=MY_HOSTNAME):
    """Check if a hostname is the current mesos leader.

    :param hostname: The hostname to query mesos-master on
    :returns: True if hostname is the mesos-master leader, False otherwise"""
    return hostname in get_mesos_leader(hostname)


def list_all_marathon_app_ids(client):
    """List all marathon app_ids, regardless of state

    The raw marathon API returns app ids in their URL form, with leading '/'s
    conforming to the Application Group format:
    https://github.com/mesosphere/marathon/blob/master/docs/docs/application-groups.md

    This function wraps the full output of list_apps to return a list
    in the original form, without leading "/"'s.

    returns: List of app ids in the same format they are POSTed."""
    all_app_ids = [app.id for app in client.list_apps()]
    stripped_app_ids = [app_id.lstrip('/') for app_id in all_app_ids]
    return stripped_app_ids


def is_app_id_running(app_id, client):
    """Returns a boolean indicating if the app is in the current list
    of marathon apps

    :param app_id: The app_id to look for
    :param client: A MarathonClient object"""

    all_app_ids = list_all_marathon_app_ids(client)
    return app_id in all_app_ids


def create_complete_config(name, instance, marathon_config, soa_dir=DEFAULT_SOA_DIR):
    partial_id = compose_job_id(name, instance)
<<<<<<< HEAD
    config = MarathonServiceConfig.read(name, instance, soa_dir=soa_dir)
    docker_url = get_docker_url(marathon_config.get_docker_registry(), config.get_docker_image())
    healthchecks = ServiceNamespaceConfig.read(name, instance).get_healthchecks()
    complete_config = config.format_marathon_app_dict(
        partial_id,
        docker_url,
        marathon_config.get_docker_volumes(),
        healthchecks,
    )
    code_sha = get_code_sha_from_dockerurl(docker_url)
    config_hash = get_config_hash(
        complete_config,
        force_bounce=config.get_force_bounce(),
=======
    srv_config = read_service_config(name, instance, soa_dir=soa_dir)
    try:
        docker_url = get_docker_url(marathon_config['docker_registry'],
                                    srv_config['docker_image'])
    # Noisy debugging output for PAASTA-322
    except NoDockerImageError as err:
        err.srv_config = srv_config
        raise err
    healthchecks = get_healthchecks(name, instance)
    complete_config = format_marathon_app_dict(partial_id, docker_url,
                                               marathon_config['docker_volumes'],
                                               srv_config, healthchecks)
    code_sha = get_code_sha_from_dockerurl(docker_url)
    config_hash = get_config_hash(
        complete_config,
        force_bounce=get_force_bounce(srv_config),
>>>>>>> 1f4030d8
    )
    tag = "%s.%s" % (code_sha, config_hash)
    full_id = compose_job_id(name, instance, tag)
    complete_config['id'] = full_id
    return complete_config


def get_app_id(name, instance, marathon_config, soa_dir=DEFAULT_SOA_DIR):
    """Composes a predictable marathon app_id from the service's docker image and
    marathon configuration. Editing this function *will* cause a bounce of all
    services because they will see an "old" version of the marathon app deployed,
    and a new one with the new hash will try to be deployed"""
    return create_complete_config(name, instance, marathon_config, soa_dir=soa_dir)['id']


def get_code_sha_from_dockerurl(docker_url):
    """We encode the sha of the code that built a docker image *in* the docker
    url. This function takes that url as input and outputs the partial sha"""
    parts = docker_url.split('-')
    return "git%s" % parts[-1][:8]


def get_expected_instance_count_for_namespace(service_name, namespace, soa_dir=DEFAULT_SOA_DIR):
    """Get the number of expected instances for a namespace, based on the number
    of instances set to run on that namespace as specified in Marathon service
    configuration files.

    :param service_name: The service's name
    :param namespace: The namespace for that service to check
    :param soa_dir: The SOA configuration directory to read from
    :returns: An integer value of the # of expected instances for the namespace"""
    total_expected = 0
    for name, instance in get_service_instance_list(service_name, soa_dir=soa_dir):
        srv_config = MarathonServiceConfig.read(name, instance, soa_dir=soa_dir)
        instance_ns = srv_config.get_nerve_namespace()
        if namespace == instance_ns:
            total_expected += srv_config.get_instances()
    return total_expected


def get_matching_appids(servicename, instance, client):
    """Returns a list of appids given a service and instance.
    Useful for fuzzy matching if you think there are marathon
    apps running but you don't know the full instance id"""
    jobid = compose_job_id(servicename, instance)
    return [app.id for app in client.list_apps() if app.id.startswith("/%s" % jobid)]<|MERGE_RESOLUTION|>--- conflicted
+++ resolved
@@ -148,7 +148,10 @@
         general_config.update(instance_configs[instance])
 
         if deployments_json is None:
-            deployments_json = DeploymentsJson(soa_dir=soa_dir)
+            deployments_json = DeploymentsJson.read(soa_dir=soa_dir)
+
+        # Noisy debugging output for PAASTA-322
+        general_config['deployments_json'] = deployments_json
 
         return cls(
             service_name,
@@ -417,55 +420,6 @@
     return monitor_conf
 
 
-<<<<<<< HEAD
-=======
-def read_service_config(name, instance, cluster=None, soa_dir=DEFAULT_SOA_DIR):
-    """Read a service instance's configuration for marathon.
-
-    If a branch isn't specified for a config, the 'branch' key defaults to
-    paasta-${cluster}.${instance}.
-
-    If cluster isn't given, it's loaded using get_cluster.
-
-    :param name: The service name
-    :param instance: The instance of the service to retrieve
-    :param cluster: The cluster to read the configuration for
-    :param soa_dir: The SOA configuration directory to read from
-    :returns: A dictionary of whatever was in the config for the service instance"""
-    if not cluster:
-        cluster = get_cluster()
-    log.info("Reading service configuration files from dir %s/ in %s", name, soa_dir)
-    log.info("Reading general configuration file: service.yaml")
-    general_config = service_configuration_lib.read_extra_service_information(
-        name,
-        "service",
-        soa_dir=soa_dir
-    )
-    marathon_conf_file = "marathon-%s" % cluster
-    log.info("Reading marathon configuration file: %s.yaml", marathon_conf_file)
-    instance_configs = service_configuration_lib.read_extra_service_information(
-        name,
-        marathon_conf_file,
-        soa_dir=soa_dir
-    )
-    if instance in instance_configs:
-        general_config.update(instance_configs[instance])
-        if 'branch' not in general_config:
-            branch = get_default_branch(cluster, instance)
-        else:
-            branch = general_config['branch']
-        general_config['docker_image'] = get_docker_from_branch(name, branch, soa_dir)
-        general_config['desired_state'] = get_desired_state_from_branch(name, branch, soa_dir)
-        general_config['force_bounce'] = get_force_bounce_from_branch(name, branch, soa_dir)
-        # Noisy debugging output for PAASTA-322
-        general_config['deployments_json'] = _get_deployments_json(soa_dir)
-        return general_config
-    else:
-        log.error("%s not found in config file %s.yaml.", instance, marathon_conf_file)
-        return {}
-
-
->>>>>>> 1f4030d8
 def read_namespace_for_service_instance(name, instance, cluster=None, soa_dir=DEFAULT_SOA_DIR):
     """Retreive a service instance's nerve namespace from its configuration file.
     If one is not defined in the config file, returns instance instead."""
@@ -895,11 +849,15 @@
 
 def create_complete_config(name, instance, marathon_config, soa_dir=DEFAULT_SOA_DIR):
     partial_id = compose_job_id(name, instance)
-<<<<<<< HEAD
-    config = MarathonServiceConfig.read(name, instance, soa_dir=soa_dir)
-    docker_url = get_docker_url(marathon_config.get_docker_registry(), config.get_docker_image())
+    srv_config = MarathonServiceConfig.read(name, instance, soa_dir=soa_dir)
+    try:
+        docker_url = get_docker_url(marathon_config.get_docker_registry(), srv_config.get_docker_image())
+    # Noisy debugging output for PAASTA-322
+    except NoDockerImageError as err:
+        err.srv_config = srv_config
+        raise err
     healthchecks = ServiceNamespaceConfig.read(name, instance).get_healthchecks()
-    complete_config = config.format_marathon_app_dict(
+    complete_config = srv_config.format_marathon_app_dict(
         partial_id,
         docker_url,
         marathon_config.get_docker_volumes(),
@@ -908,25 +866,7 @@
     code_sha = get_code_sha_from_dockerurl(docker_url)
     config_hash = get_config_hash(
         complete_config,
-        force_bounce=config.get_force_bounce(),
-=======
-    srv_config = read_service_config(name, instance, soa_dir=soa_dir)
-    try:
-        docker_url = get_docker_url(marathon_config['docker_registry'],
-                                    srv_config['docker_image'])
-    # Noisy debugging output for PAASTA-322
-    except NoDockerImageError as err:
-        err.srv_config = srv_config
-        raise err
-    healthchecks = get_healthchecks(name, instance)
-    complete_config = format_marathon_app_dict(partial_id, docker_url,
-                                               marathon_config['docker_volumes'],
-                                               srv_config, healthchecks)
-    code_sha = get_code_sha_from_dockerurl(docker_url)
-    config_hash = get_config_hash(
-        complete_config,
-        force_bounce=get_force_bounce(srv_config),
->>>>>>> 1f4030d8
+        force_bounce=srv_config.get_force_bounce(),
     )
     tag = "%s.%s" % (code_sha, config_hash)
     full_id = compose_job_id(name, instance, tag)
