import contextlib

from marathon.models import MarathonApp
import mock
from pytest import raises
import requests

import marathon_tools
import utils


class TestMarathonTools:

    fake_marathon_job_config = marathon_tools.MarathonServiceConfig(
        'servicename',
        'instancename',
        {
            'instances': 3,
            'cpus': 1,
            'mem': 100,
            'nerve_ns': 'fake_nerve_ns',
        },
        {
            'docker_image': 'test_docker:1.0',
            'desired_state': 'start',
            'force_bounce': None,
        }
    )
    fake_srv_config = {
        'data': {},
        'deploy': {},
        'deployed_to': ['another-box'],
        'lb_extras': {},
        'monitoring': {},
        'runs_on': ['some-box'],
        'port': None,
        'smartstack': {},
        'vip': None,
    }
    fake_docker_registry = 'remote_registry.com'
    fake_marathon_config = marathon_tools.MarathonConfig({
        'cluster': 'test_cluster',
        'url': 'http://test_url',
        'user': 'admin',
        'pass': 'admin_pass',
        'docker_registry': fake_docker_registry,
        'docker_volumes': [
            {
                'hostPath': '/var/data/a',
                'containerPath': '/etc/a',
                'mode': 'RO',
            },
            {
                'hostPath': '/var/data/b',
                'containerPath': '/etc/b',
                'mode': 'RW',
            },
        ],
    }, '/some/fake/path/fake_file.json')
    fake_service_namespace_config = marathon_tools.ServiceNamespaceConfig()

    def test_DeploymentsJson_read(self):
        file_mock = mock.MagicMock(spec=file)
        fake_dir = '/var/dir_of_fake'
        fake_path = '/var/dir_of_fake/fake_service/deployments.json'
        fake_json = {
            'v1': {
                'no_srv:blaster': {
                    'docker_image': 'test_rocker:9.9',
                    'desired_state': 'start',
                    'force_bounce': None,
                },
                'dont_care:about': {
                    'docker_image': 'this:guy',
                    'desired_state': 'stop',
                    'force_bounce': '12345',
                },
            },
        }
        with contextlib.nested(
            mock.patch('marathon_tools.open', create=True, return_value=file_mock),
            mock.patch('json.load', autospec=True, return_value=fake_json),
            mock.patch('paasta_tools.marathon_tools.os.path.isfile', autospec=True, return_value=True),
        ) as (
            open_patch,
            json_patch,
            isfile_patch,
        ):
            actual = marathon_tools.load_deployments_json('fake_service', fake_dir)
            open_patch.assert_called_once_with(fake_path)
            json_patch.assert_called_once_with(file_mock.__enter__())
            assert actual == fake_json['v1']

    def test_read_monitoring_config(self):
        fake_name = 'partial'
        fake_fname = 'acronyms'
        fake_path = 'ever_patched'
        fake_soa_dir = '/nail/cte/oas'
        fake_dict = {'e': 'quail', 'v': 'snail'}
        with contextlib.nested(
            mock.patch('os.path.abspath', autospec=True, return_value=fake_path),
            mock.patch('os.path.join', autospec=True, return_value=fake_fname),
            mock.patch('service_configuration_lib.read_monitoring', autospec=True, return_value=fake_dict)
        ) as (
            abspath_patch,
            join_patch,
            read_monitoring_patch
        ):
            actual = marathon_tools.read_monitoring_config(fake_name, fake_soa_dir)
            assert fake_dict == actual
            abspath_patch.assert_called_once_with(fake_soa_dir)
            join_patch.assert_called_once_with(fake_path, fake_name, 'monitoring.yaml')
            read_monitoring_patch.assert_called_once_with(fake_fname)

    def test_load_marathon_service_config_happy_path(self):
        fake_name = 'jazz'
        fake_instance = 'solo'
        fake_cluster = 'amnesia'
        fake_dir = '/nail/home/sanfran'
        with contextlib.nested(
            mock.patch('marathon_tools.load_deployments_json', autospec=True),
            mock.patch('service_configuration_lib.read_service_configuration', autospec=True),
            mock.patch('service_configuration_lib.read_extra_service_information', autospec=True),
        ) as (
            mock_load_deployments_json,
            mock_read_service_configuration,
            mock_read_extra_service_information,
        ):
            mock_read_extra_service_information.return_value = {fake_instance: {}}
            marathon_tools.load_marathon_service_config(
                fake_name,
                fake_instance,
                fake_cluster,
                soa_dir=fake_dir,
            )
            assert mock_read_service_configuration.call_count == 1
            assert mock_read_extra_service_information.call_count == 1
            mock_load_deployments_json.assert_called_once_with(fake_name, soa_dir=fake_dir)

    def test_load_marathon_service_config_bails_with_no_config(self):
        fake_name = 'jazz'
        fake_instance = 'solo'
        fake_cluster = 'amnesia'
        fake_dir = '/nail/home/sanfran'
        with contextlib.nested(
            mock.patch('marathon_tools.load_deployments_json', autospec=True),
            mock.patch('service_configuration_lib.read_service_configuration', autospec=True),
            mock.patch('service_configuration_lib.read_extra_service_information', autospec=True),
        ) as (
            mock_load_deployments_json,
            mock_read_service_configuration,
            mock_read_extra_service_information,
        ):
            mock_read_extra_service_information.return_value = {}
            with raises(marathon_tools.NoMarathonConfigurationForService):
                marathon_tools.load_marathon_service_config(
                    fake_name,
                    fake_instance,
                    fake_cluster,
                    soa_dir=fake_dir,
                )

    def test_read_service_config(self):
        fake_name = 'jazz'
        fake_instance = 'solo'
        fake_cluster = 'amnesia'
        fake_dir = '/nail/home/sanfran'
        fake_docker = 'no_docker:9.9'
        config_copy = self.fake_marathon_job_config.config_dict.copy()

        fake_branch_dict = {'desired_state': 'stop', 'force_bounce': '12345', 'docker_image': fake_docker},
        deployments_json_mock = mock.Mock(
            spec=marathon_tools.DeploymentsJson,
            get_branch_dict=mock.Mock(return_value=fake_branch_dict),
        )

        expected = marathon_tools.MarathonServiceConfig(
            fake_name,
            fake_instance,
            dict(
                self.fake_srv_config.items() +
                self.fake_marathon_job_config.config_dict.items()
            ),
            fake_branch_dict,
        )

        with contextlib.nested(
            mock.patch(
                'service_configuration_lib.read_service_configuration',
                autospec=True,
                return_value=self.fake_srv_config,
            ),
            mock.patch(
                'service_configuration_lib.read_extra_service_information',
                autospec=True,
                return_value={fake_instance: config_copy},
            ),
        ) as (
            read_service_configuration_patch,
            read_extra_info_patch,
        ):
            actual = marathon_tools.load_marathon_service_config(
                fake_name,
                fake_instance,
                fake_cluster,
                deployments_json=deployments_json_mock,
                soa_dir=fake_dir,
            )
            assert expected.service_name == actual.service_name
            assert expected.instance == actual.instance
            assert expected.config_dict == actual.config_dict
            assert expected.branch_dict == actual.branch_dict

            deployments_json_mock.get_branch_dict.assert_called_once_with(fake_name, 'paasta-amnesia.solo')
            assert read_service_configuration_patch.call_count == 1
            read_service_configuration_patch.assert_any_call(fake_name, soa_dir=fake_dir)
            assert read_extra_info_patch.call_count == 1
            read_extra_info_patch.assert_any_call(fake_name, "marathon-amnesia", soa_dir=fake_dir)

    def test_get_service_instance_list(self):
        fake_name = 'hint'
        fake_instance_1 = 'unsweet'
        fake_instance_2 = 'water'
        fake_cluster = '16floz'
        fake_dir = '/nail/home/hipster'
        fake_job_config = {fake_instance_1: self.fake_marathon_job_config,
                           fake_instance_2: self.fake_marathon_job_config}
        expected = [(fake_name, fake_instance_2), (fake_name, fake_instance_1)]
        with mock.patch('service_configuration_lib.read_extra_service_information', autospec=True,
                        return_value=fake_job_config) as read_extra_info_patch:
            actual = marathon_tools.get_service_instance_list(fake_name, fake_cluster, fake_dir)
            read_extra_info_patch.assert_called_once_with(fake_name, "marathon-16floz", soa_dir=fake_dir)
            assert sorted(expected) == sorted(actual)

    def test_load_marathon_config(self):
        expected = {'foo': 'bar'}
        file_mock = mock.MagicMock(spec=file)
        with contextlib.nested(
            mock.patch('marathon_tools.open', create=True, return_value=file_mock),
            mock.patch('json.load', autospec=True, return_value=expected)
        ) as (
            open_file_patch,
            json_patch
        ):
            assert marathon_tools.load_marathon_config() == expected
            open_file_patch.assert_called_once_with('/etc/paasta/marathon.json')
            json_patch.assert_called_once_with(file_mock.__enter__())

    def test_load_marathon_config_path_dne(self):
        fake_path = '/var/dir_of_fake'
        with contextlib.nested(
            mock.patch('marathon_tools.open', create=True, side_effect=IOError(2, 'a', 'b')),
        ) as (
            open_patch,
        ):
            with raises(marathon_tools.PaastaNotConfigured) as excinfo:
                marathon_tools.load_marathon_config(fake_path)
            assert str(excinfo.value) == "Could not load marathon config file b: a"

    def test_list_clusters_no_service_given_lists_all_of_them(self):
        with mock.patch('marathon_tools.list_all_clusters', autospec=True) as mock_list_all_clusters:
            mock_list_all_clusters.return_value = ['cluster1', 'cluster2']
            actual = marathon_tools.list_clusters()
            mock_list_all_clusters.assert_called_once_with()
            expected = ['cluster1', 'cluster2']
            assert actual == expected

    def test_list_clusters_with_service(self):
        with contextlib.nested(
            mock.patch('service_configuration_lib.read_services_configuration', autospec=True),
            mock.patch('marathon_tools.get_clusters_deployed_to', autospec=True),
        ) as (
            mock_read_services,
            mock_get_clusters_deployed_to,
        ):
            fake_service = 'fake_service'
            mock_read_services.return_value = {fake_service: 'config', 'fake_service2': 'config'}
            mock_get_clusters_deployed_to.return_value = ['cluster1', 'cluster2']
            actual = marathon_tools.list_clusters(fake_service)
            expected = ['cluster1', 'cluster2']
            assert actual == expected
            mock_get_clusters_deployed_to.assert_called_once_with(fake_service)

    def test_get_clusters_deployed_to_ignores_bogus_clusters(self):
        service = 'fake_service'
        fake_marathon_filenames = ['marathon-cluster1.yaml', 'marathon-cluster2.yaml',
                                   'marathon-SHARED.yaml', 'marathon-cluster3.yaml',
                                   'marathon-BOGUS.yaml']
        expected = ['cluster1', 'cluster2', 'cluster3']
        with contextlib.nested(
            mock.patch('os.path.isdir', autospec=True),
            mock.patch('glob.glob', autospec=True),
        ) as (
            mock_isdir,
            mock_glob
        ):
            mock_isdir.return_value = True
            mock_glob.return_value = fake_marathon_filenames
            actual = marathon_tools.get_clusters_deployed_to(service)
            assert expected == actual

    def test_get_default_cluster_for_service(self):
        fake_service_name = 'fake_service'
        fake_clusters = ['fake_cluster-1', 'fake_cluster-2']
        with contextlib.nested(
            mock.patch('marathon_tools.get_clusters_deployed_to', autospec=True, return_value=fake_clusters),
            mock.patch('marathon_tools.load_system_paasta_config', autospec=True),
        ) as (
            mock_get_clusters_deployed_to,
            mock_load_system_paasta_config,
        ):
            mock_load_system_paasta_config.side_effect = marathon_tools.NoMarathonClusterFoundException
            assert marathon_tools.get_default_cluster_for_service(fake_service_name) == 'fake_cluster-1'
            mock_get_clusters_deployed_to.assert_called_once_with(fake_service_name)

    def test_get_default_cluster_for_service_empty_deploy_config(self):
        fake_service_name = 'fake_service'
        with contextlib.nested(
            mock.patch('marathon_tools.get_clusters_deployed_to', autospec=True, return_value=[]),
            mock.patch('marathon_tools.load_system_paasta_config', autospec=True),
        ) as (
            mock_get_clusters_deployed_to,
            mock_load_system_paasta_config,
        ):
            mock_load_system_paasta_config.side_effect = marathon_tools.NoMarathonClusterFoundException
            with raises(marathon_tools.NoMarathonConfigurationForService):
                marathon_tools.get_default_cluster_for_service(fake_service_name)
            mock_get_clusters_deployed_to.assert_called_once_with(fake_service_name)

    def test_list_all_marathon_instance_for_service(self):
        service = 'fake_service'
        clusters = ['fake_cluster']
        mock_instances = [(service, 'instance1'), (service, 'instance2')]
        expected = set(['instance1', 'instance2'])
        with contextlib.nested(
            mock.patch('marathon_tools.list_clusters', autospec=True),
            mock.patch('marathon_tools.get_service_instance_list', autospec=True),
        ) as (
            mock_list_clusters,
            mock_service_instance_list,
        ):
            mock_list_clusters.return_value = clusters
            mock_service_instance_list.return_value = mock_instances
            actual = marathon_tools.list_all_marathon_instances_for_service(service)
            assert actual == expected
            mock_list_clusters.assert_called_once_with(service)
            mock_service_instance_list.assert_called_once_with(service, clusters[0])

    def test_get_all_namespaces_for_service(self):
        name = 'vvvvvv'
        soa_dir = '^_^'
        t1_dict = {'hollo': 'werld', 'smark': 'stact'}
        t2_dict = {'vataman': 'witir', 'sin': 'chaps'}
        fake_smartstack = {
            'smartstack': {'t1': t1_dict, 't2': t2_dict},
        }
        expected = [('vvvvvv.t2', t2_dict), ('vvvvvv.t1', t1_dict)]
        expected_short = [('t2', t2_dict), ('t1', t1_dict)]
        with mock.patch('service_configuration_lib.read_service_configuration', autospec=True,
                        return_value=fake_smartstack) as read_service_configuration_patch:
            actual = marathon_tools.get_all_namespaces_for_service(name, soa_dir)
            read_service_configuration_patch.assert_any_call(name, soa_dir)
            assert sorted(expected) == sorted(actual)

            actual_short = marathon_tools.get_all_namespaces_for_service(name, soa_dir, False)
            read_service_configuration_patch.assert_any_call(name, soa_dir)
            assert sorted(expected_short) == sorted(actual_short)

    def test_get_marathon_services_for_cluster(self):
        cluster = 'honey_bunches_of_oats'
        soa_dir = 'completely_wholesome'
        instances = [['this_is_testing', 'all_the_things'], ['my_nerf_broke']]
        expected = ['my_nerf_broke', 'this_is_testing', 'all_the_things']
        with contextlib.nested(
            mock.patch('os.path.abspath', autospec=True, return_value='chex_mix'),
            mock.patch('os.listdir', autospec=True, return_value=['dir1', 'dir2']),
            mock.patch('marathon_tools.get_service_instance_list',
                       side_effect=lambda a, b, c: instances.pop())
        ) as (
            abspath_patch,
            listdir_patch,
            get_instances_patch,
        ):
            actual = marathon_tools.get_marathon_services_for_cluster(cluster, soa_dir)
            assert expected == actual
            abspath_patch.assert_called_once_with(soa_dir)
            listdir_patch.assert_called_once_with('chex_mix')
            get_instances_patch.assert_any_call('dir1', cluster, soa_dir)
            get_instances_patch.assert_any_call('dir2', cluster, soa_dir)
            assert get_instances_patch.call_count == 2

    def test_get_all_namespaces(self):
        soa_dir = 'carbon'
        namespaces = [[('aluminum', {'hydrogen': 1}), ('potassium', {'helium': 2})],
                      [('uranium', {'lithium': 3}), ('gold', {'boron': 5})]]
        expected = [('uranium', {'lithium': 3}), ('gold', {'boron': 5}),
                    ('aluminum', {'hydrogen': 1}), ('potassium', {'helium': 2})]
        with contextlib.nested(
            mock.patch('os.path.abspath', autospec=True, return_value='oxygen'),
            mock.patch('os.listdir', autospec=True, return_value=['rid1', 'rid2']),
            mock.patch('marathon_tools.get_all_namespaces_for_service',
                       autospec=True,
                       side_effect=lambda a, b: namespaces.pop())
        ) as (
            abspath_patch,
            listdir_patch,
            get_namespaces_patch,
        ):
            actual = marathon_tools.get_all_namespaces(soa_dir)
            assert expected == actual
            abspath_patch.assert_called_once_with(soa_dir)
            listdir_patch.assert_called_once_with('oxygen')
            get_namespaces_patch.assert_any_call('rid1', soa_dir)
            get_namespaces_patch.assert_any_call('rid2', soa_dir)
            assert get_namespaces_patch.call_count == 2

    def test_get_proxy_port_for_instance(self):
        name = 'thats_no_moon'
        instance = 'thats_a_space_station'
        cluster = 'shot_line'
        soa_dir = 'drink_up'
        namespace = 'thirsty_mock'
        fake_port = 1234567890
        fake_nerve = marathon_tools.ServiceNamespaceConfig({'proxy_port': fake_port})
        with contextlib.nested(
            mock.patch('marathon_tools.read_namespace_for_service_instance',
                       autospec=True, return_value=namespace),
            mock.patch('marathon_tools.load_service_namespace_config',
                       autospec=True, return_value=fake_nerve)
        ) as (
            read_ns_patch,
            read_config_patch
        ):
            actual = marathon_tools.get_proxy_port_for_instance(name, instance, cluster, soa_dir)
            assert fake_port == actual
            read_ns_patch.assert_called_once_with(name, instance, cluster, soa_dir)
            read_config_patch.assert_called_once_with(name, namespace, soa_dir)

    def test_get_proxy_port_for_instance_defaults_to_none(self):
        name = 'thats_no_moon'
        instance = 'thats_a_space_station'
        cluster = 'shot_line'
        soa_dir = 'drink_up'
        namespace = 'thirsty_mock'
        expected = None
        with contextlib.nested(
            mock.patch('marathon_tools.read_namespace_for_service_instance',
                       autospec=True, return_value=namespace),
            mock.patch('marathon_tools.load_service_namespace_config',
                       autospec=True, return_value={})
        ) as (
            read_ns_patch,
            read_config_patch
        ):
            actual = marathon_tools.get_proxy_port_for_instance(name, instance, cluster, soa_dir)
            assert expected == actual
            read_ns_patch.assert_called_once_with(name, instance, cluster, soa_dir)
            read_config_patch.assert_called_once_with(name, namespace, soa_dir)

    def test_get_mode_for_instance_present(self):
        name = 'stage_env'
        instance = 'in_aws'
        cluster = 'thats_crazy'
        soa_dir = 'the_future'
        namespace = 'is_here'
        fake_mode = 'banana'
        fake_nerve = marathon_tools.ServiceNamespaceConfig({'mode': fake_mode})
        with contextlib.nested(
            mock.patch('marathon_tools.read_namespace_for_service_instance',
                       autospec=True, return_value=namespace),
            mock.patch('marathon_tools.load_service_namespace_config',
                       autospec=True, return_value=fake_nerve)
        ) as (
            read_ns_patch,
            read_config_patch
        ):
            actual = marathon_tools.get_mode_for_instance(name, instance, cluster, soa_dir)
            assert fake_mode == actual
            read_ns_patch.assert_called_once_with(name, instance, cluster, soa_dir)
            read_config_patch.assert_called_once_with(name, namespace, soa_dir)

    def test_get_mode_for_instance_default(self):
        name = 'stage_env'
        instance = 'in_aws'
        cluster = 'thats_crazy'
        soa_dir = 'the_future'
        namespace = 'is_here'
        expected = 'http'
        with contextlib.nested(
            mock.patch('marathon_tools.read_namespace_for_service_instance',
                       autospec=True, return_value=namespace),
            mock.patch('marathon_tools.load_service_namespace_config', autospec=True,
                       return_value=marathon_tools.ServiceNamespaceConfig())
        ) as (
            read_ns_patch,
            read_config_patch
        ):
            actual = marathon_tools.get_mode_for_instance(name, instance, cluster, soa_dir)
            assert expected == actual
            read_ns_patch.assert_called_once_with(name, instance, cluster, soa_dir)
            read_config_patch.assert_called_once_with(name, namespace, soa_dir)

    def test_read_service_namespace_config_exists(self):
        name = 'eman'
        namespace = 'ecapseman'
        soa_dir = 'rid_aos'
        fake_uri = 'energy'
        fake_mode = 'ZTP'
        fake_timeout = -10103
        fake_port = 777
        fake_retries = 9001
        fake_discover = 'myhabitat'
        fake_advertise = ['red', 'blue']
        fake_info = {
            'healthcheck_uri': fake_uri,
            'healthcheck_timeout_s': fake_timeout,
            'proxy_port': fake_port,
            'timeout_connect_ms': 192,
            'timeout_server_ms': 291,
            'timeout_client_ms': 912,
            'retries': fake_retries,
            'mode': fake_mode,
            'routes': [
                {
                    'source': 'oregon',
                    'destinations': ['indiana']
                },
                {
                    'source': 'florida', 'destinations': ['miami', 'beach']
                },
            ],
            'discover': fake_discover,
            'advertise': fake_advertise,
            'extra_advertise': {
                'alpha': ['beta'],
                'gamma': ['delta', 'epsilon'],
            },
        }
        fake_config = {
            'smartstack': {
                namespace: fake_info,
            },
        }
        expected = {
            'healthcheck_uri': fake_uri,
            'healthcheck_timeout_s': fake_timeout,
            'proxy_port': fake_port,
            'timeout_connect_ms': 192,
            'timeout_server_ms': 291,
            'timeout_client_ms': 912,
            'retries': fake_retries,
            'mode': fake_mode,
            'routes': [
                ('oregon', 'indiana'), ('florida', 'miami'), ('florida', 'beach')
            ],
            'discover': fake_discover,
            'advertise': fake_advertise,
            'extra_advertise': [
                ('alpha', 'beta'), ('gamma', 'delta'), ('gamma', 'epsilon')
            ],
        }
        with mock.patch('service_configuration_lib.read_service_configuration',
                        autospec=True,
                        return_value=fake_config) as read_service_configuration_patch:
            actual = marathon_tools.load_service_namespace_config(name, namespace, soa_dir)
            read_service_configuration_patch.assert_called_once_with(name, soa_dir)
            assert sorted(actual) == sorted(expected)

    def test_read_service_namespace_config_no_file(self):
        name = 'a_man'
        namespace = 'a_boat'
        soa_dir = 'an_adventure'

        with mock.patch('service_configuration_lib.read_service_configuration',
                        side_effect=Exception) as read_service_configuration_patch:
            with raises(Exception):
                marathon_tools.load_service_namespace_config(name, namespace, soa_dir)
            read_service_configuration_patch.assert_called_once_with(name, soa_dir)

    @mock.patch('service_configuration_lib.read_extra_service_information', autospec=True)
    def test_read_namespace_for_service_instance_has_value(self, read_info_patch):
        name = 'dont_worry'
        instance = 'im_a_professional'
        cluster = 'andromeda'
        namespace = 'spacename'
        soa_dir = 'dirdirdir'
        read_info_patch.return_value = {instance: {'nerve_ns': namespace}}
        actual = marathon_tools.read_namespace_for_service_instance(name, instance, cluster, soa_dir)
        assert actual == namespace
        read_info_patch.assert_called_once_with(name, 'marathon-%s' % cluster, soa_dir)

    @mock.patch('service_configuration_lib.read_extra_service_information', autospec=True)
    def test_read_namespace_for_service_instance_no_value(self, read_info_patch):
        name = 'wall_light'
        instance = 'ceiling_light'
        cluster = 'no_light'
        soa_dir = 'warehouse_light'
        read_info_patch.return_value = {instance: {'aaaaaaaa': ['bbbbbbbb']}}
        actual = marathon_tools.read_namespace_for_service_instance(name, instance, cluster, soa_dir)
        assert actual == instance
        read_info_patch.assert_called_once_with(name, 'marathon-%s' % cluster, soa_dir)

    @mock.patch('marathon_tools.fetch_local_slave_state', autospec=True)
    def test_marathon_services_running_here(self, mock_fetch_local_slave_state):
        id_1 = 'klingon.ships.detected.249qwiomelht4jioewglkemr'
        id_2 = 'fire.photon.torpedos.jtgriemot5yhtwe94'
        id_3 = 'dota.axe.cleave.482u9jyoi4wed'
        id_4 = 'mesos.deployment.is.hard'
        id_5 = 'how.to.fake.data'
        ports_1 = '[111-111]'
        ports_2 = '[222-222]'
        ports_3 = '[333-333]'
        ports_4 = '[444-444]'
        ports_5 = '[555-555]'
        mock_fetch_local_slave_state.return_value = {
            'frameworks': [
                {
                    'executors': [
                        {'id': id_1, 'resources': {'ports': ports_1},
                            'tasks': [{u'state': u'TASK_RUNNING'}]},
                        {'id': id_2, 'resources': {'ports': ports_2}, 'tasks': [{u'state': u'TASK_RUNNING'}]}
                    ],
                    'name': 'marathon-1111111'
                },
                {
                    'executors': [
                        {'id': id_3, 'resources': {'ports': ports_3}, 'tasks': [{u'state': u'TASK_RUNNING'}]},
                        {'id': id_4, 'resources': {'ports': ports_4}, 'tasks': [{u'state': u'TASK_RUNNING'}]},
                    ],
                    'name': 'marathon-3145jgreoifd'
                },
                {
                    'executors': [
                        {'id': id_5, 'resources': {'ports': ports_5}, 'tasks': [{u'state': u'TASK_STAGED'}]},
                    ],
                    'name': 'marathon-754rchoeurcho'
                },
                {
                    'executors': [
                        {'id': 'bunk', 'resources': {'ports': '[65-65]'}, 'tasks': [{u'state': u'TASK_RUNNING'}]},
                    ],
                    'name': 'super_bunk'
                }
            ]
        }
        expected = [('klingon', 'ships', 111),
                    ('fire', 'photon', 222),
                    ('dota', 'axe', 333),
                    ('mesos', 'deployment', 444)]
        actual = marathon_tools.marathon_services_running_here()
        mock_fetch_local_slave_state.assert_called_once_with()
        assert expected == actual

    def test_get_cluster(self):
        with mock.patch(
            'marathon_tools.load_system_paasta_config',
            autospec=True,
        ) as mock_load_system_paasta_config:
            marathon_tools.get_cluster()
            assert mock_load_system_paasta_config.call_count == 1
            # Setting this up to return a fake SystemPaastaConfig with a
            # patched-out get_cluster() so we can make sure that part was
            # called is a pain, so I'm just stopping here.

    def test_get_marathon_services_running_here_for_nerve(self):
        cluster = 'edelweiss'
        soa_dir = 'the_sound_of_music'
        fake_marathon_services = [('no_test', 'left_behind', 1111),
                                  ('no_docstrings', 'forever_abandoned', 2222)]
        namespaces = ['dos', 'uno']
        nerve_dicts = [{'binary': 1}, {'clock': 0}]
        expected = [('no_test.uno', {'clock': 0, 'port': 1111}),
                    ('no_docstrings.dos', {'binary': 1, 'port': 2222})]
        with contextlib.nested(
            mock.patch('marathon_tools.marathon_services_running_here',
                       autospec=True,
                       return_value=fake_marathon_services),
            mock.patch('marathon_tools.read_namespace_for_service_instance',
                       autospec=True,
                       side_effect=lambda a, b, c, d: namespaces.pop()),
            mock.patch('marathon_tools.load_service_namespace_config',
                       autospec=True,
                       side_effect=lambda a, b, c: nerve_dicts.pop()),
        ) as (
            mara_srvs_here_patch,
            get_namespace_patch,
            read_ns_config_patch,
        ):
            actual = marathon_tools.get_marathon_services_running_here_for_nerve(cluster, soa_dir)
            assert expected == actual
            mara_srvs_here_patch.assert_called_once_with()
            get_namespace_patch.assert_any_call('no_test', 'left_behind', cluster, soa_dir)
            get_namespace_patch.assert_any_call('no_docstrings', 'forever_abandoned', cluster, soa_dir)
            assert get_namespace_patch.call_count == 2
            read_ns_config_patch.assert_any_call('no_test', 'uno', soa_dir)
            read_ns_config_patch.assert_any_call('no_docstrings', 'dos', soa_dir)
            assert read_ns_config_patch.call_count == 2

    def test_get_marathon_services_running_here_for_nerve_when_get_cluster_raises_custom_exception(self):
        cluster = None
        soa_dir = 'the_sound_of_music'
        with contextlib.nested(
            mock.patch(
                'marathon_tools.get_cluster',
                autospec=True,
                side_effect=marathon_tools.NoMarathonClusterFoundException,
            ),
            mock.patch(
                'marathon_tools.marathon_services_running_here',
                autospec=True,
                return_value=[],
            ),
        ) as (
            get_cluster_patch,
            marathon_services_running_here_patch,
        ):
            actual = marathon_tools.get_marathon_services_running_here_for_nerve(cluster, soa_dir)
            assert actual == []

    def test_get_marathon_services_running_here_for_nerve_when_paasta_not_configured(self):
        cluster = None
        soa_dir = 'the_sound_of_music'
        with contextlib.nested(
            mock.patch(
                'marathon_tools.get_cluster',
                autospec=True,
                side_effect=marathon_tools.PaastaNotConfigured,
            ),
            mock.patch(
                'marathon_tools.marathon_services_running_here',
                autospec=True,
                return_value=[],
            ),
        ) as (
            get_cluster_patch,
            marathon_services_running_here_patch,
        ):
            actual = marathon_tools.get_marathon_services_running_here_for_nerve(cluster, soa_dir)
            assert actual == []

    def test_get_marathon_services_running_here_for_nerve_when_get_cluster_raises_other_exception(self):
        cluster = None
        soa_dir = 'the_sound_of_music'
        with contextlib.nested(
            mock.patch(
                'marathon_tools.get_cluster',
                autospec=True,
                side_effect=Exception,
            ),
            mock.patch(
                'marathon_tools.marathon_services_running_here',
                autospec=True,
                return_value=[],
            ),
        ) as (
            get_cluster_patch,
            marathon_services_running_here_patch,
        ):
            with raises(Exception):
                marathon_tools.get_marathon_services_running_here_for_nerve(cluster, soa_dir)

    def test_get_classic_service_information_for_nerve(self):
        with contextlib.nested(
            mock.patch('service_configuration_lib.read_port', return_value=101),
            mock.patch('marathon_tools.load_service_namespace_config', autospec=True,
                       return_value={'ten': 10}),
        ) as (
            read_port_patch,
            namespace_config_patch,
        ):
            info = marathon_tools.get_classic_service_information_for_nerve('no_water', 'we_are_the_one')
            assert info == ('no_water.main', {'ten': 10, 'port': 101})

    def test_get_classic_services_that_run_here(self):
        with contextlib.nested(
            mock.patch(
                'service_configuration_lib.services_that_run_here',
                autospec=True,
                return_value={'d', 'c'}
            ),
            mock.patch(
                'os.listdir',
                autospec=True,
                return_value=['b', 'a']
            ),
            mock.patch(
                'os.path.exists',
                autospec=True,
                side_effect=lambda x: x in (
                    '/etc/nerve/puppet_services.d',
                    '/etc/nerve/puppet_services.d/a'
                )
            ),
        ) as (
            services_that_run_here_patch,
            listdir_patch,
            exists_patch,
        ):
            services = marathon_tools.get_classic_services_that_run_here()
            assert services == ['a', 'c', 'd']
            services_that_run_here_patch.assert_called_once_with()
            listdir_patch.assert_called_once_with(marathon_tools.PUPPET_SERVICE_DIR)

    def test_get_classic_services_running_here_for_nerve(self):
        with contextlib.nested(
            mock.patch(
                'marathon_tools.get_classic_services_that_run_here',
                autospec=True,
                side_effect=lambda: ['a', 'b', 'c']
            ),
            mock.patch(
                'marathon_tools.get_classic_service_information_for_nerve',
                autospec=True,
                side_effect=lambda x, _: '%s.foo' % x
            ),
        ):
            assert marathon_tools.get_classic_services_running_here_for_nerve('baz') == [
                'a.foo', 'b.foo', 'c.foo',
            ]

    def test_get_services_running_here_for_nerve(self):
        cluster = 'plentea'
        soa_dir = 'boba'
        fake_marathon_services = [('never', 'again'), ('will', 'he')]
        fake_classic_services = [('walk', 'on'), ('his', 'feet')]
        expected = fake_marathon_services + fake_classic_services
        with contextlib.nested(
            mock.patch('marathon_tools.get_marathon_services_running_here_for_nerve',
                       autospec=True,
                       return_value=fake_marathon_services),
            mock.patch('marathon_tools.get_classic_services_running_here_for_nerve',
                       autospec=True,
                       return_value=fake_classic_services),
        ) as (
            marathon_patch,
            classic_patch
        ):
            actual = marathon_tools.get_services_running_here_for_nerve(cluster, soa_dir)
            assert expected == actual
            marathon_patch.assert_called_once_with(cluster, soa_dir)
            classic_patch.assert_called_once_with(soa_dir)

    def test_get_mesos_leader(self):
        expected = 'mesos.master.yelpcorp.com'
        fake_master = 'false.authority.yelpcorp.com'
        with mock.patch('requests.get', autospec=True) as mock_requests_get:
            mock_requests_get.return_value = mock_response = mock.Mock()
            mock_response.return_code = 307
            mock_response.url = 'http://%s:999' % expected
            assert marathon_tools.get_mesos_leader(fake_master) == expected
            mock_requests_get.assert_called_once_with('http://%s:5050/redirect' % fake_master, timeout=10)

    def test_get_mesos_leader_connection_error(self):
        fake_master = 'false.authority.yelpcorp.com'
        with mock.patch(
            'requests.get',
            autospec=True,
            side_effect=requests.exceptions.ConnectionError,
        ):
            with raises(marathon_tools.MesosMasterConnectionException):
                marathon_tools.get_mesos_leader(fake_master)

    def test_is_mesos_leader(self):
        fake_host = 'toast.host.roast'
        with mock.patch('marathon_tools.get_mesos_leader', autospec=True, return_value=fake_host) as get_leader_patch:
            assert marathon_tools.is_mesos_leader(fake_host)
            get_leader_patch.assert_called_once_with(fake_host)

    def test_compose_job_id_full(self):
        fake_name = 'someone_scheduled_docker_image'
        fake_id = 'docker_isnt_deployed'
        fake_instance = 'then_who_was_job'
        spacer = marathon_tools.ID_SPACER
        expected = '%s%s%s%s%s' % (fake_name.replace('_', '--'), spacer, fake_id.replace('_', '--'),
                                   spacer, fake_instance.replace('_', '--'))
        assert marathon_tools.compose_job_id(fake_name, fake_id, fake_instance) == expected

    def test_format_marathon_app_dict(self):
        fake_id = marathon_tools.compose_job_id('can_you_dig_it', 'yes_i_can')
        fake_url = 'dockervania_from_konami'
        fake_volumes = [
            {
                'hostPath': '/var/data/a',
                'containerPath': '/etc/a',
                'mode': 'RO',
            },
            {
                'hostPath': '/var/data/b',
                'containerPath': '/etc/b',
                'mode': 'RW',
            },
        ]
        fake_mem = 1000000000000000000000
        fake_env = {'FAKEENV': 'FAKEVALUE'}
        fake_cpus = .42
        fake_instances = 101
<<<<<<< HEAD
=======
        fake_cmd = None
>>>>>>> 83d10420
        fake_args = ['arg1', 'arg2']
        fake_service_namespace_config = marathon_tools.ServiceNamespaceConfig({
            'mode': 'http',
            'healthcheck_uri': '/health',
            'discover': 'habitat',
        })
        fake_healthchecks = [
            {
                "protocol": "HTTP",
                "path": "/health",
                "gracePeriodSeconds": 3,
                "intervalSeconds": 10,
                "portIndex": 0,
                "timeoutSeconds": 10,
                "maxConsecutiveFailures": 3
            },
        ]

        expected_conf = {
            'id': fake_id,
            'container': {
                'docker': {
                    'image': fake_url,
                    'network': 'BRIDGE',
                    'portMappings': [
                        {
                            'containerPort': marathon_tools.CONTAINER_PORT,
                            'hostPort': 0,
                            'protocol': 'tcp',
                        },
                    ],
                },
                'type': 'DOCKER',
                'volumes': fake_volumes,
            },
            'constraints': [["habitat", "GROUP_BY"]],
            'uris': ['file:///root/.dockercfg', ],
            'mem': fake_mem,
            'env': fake_env,
            'cpus': fake_cpus,
            'instances': fake_instances,
            'args': fake_args,
            'health_checks': fake_healthchecks,
            'backoff_seconds': 1,
            'backoff_factor': 2,
        }
        config = marathon_tools.MarathonServiceConfig(
            'can_you_dig_it',
            'yes_i_can',
            {
                'env': fake_env,
                'mem': fake_mem,
                'cpus': fake_cpus,
                'instances': fake_instances,
                'args': fake_args,
                'healthcheck_grace_period_seconds': 3,
                'healthcheck_interval_seconds':  10,
                'healthcheck_timeout_seconds':  10,
                'healthcheck_max_consecutive_failures': 3,
            },
            {'desired_state': 'start'}
        )

        actual = config.format_marathon_app_dict(fake_id, fake_url, fake_volumes,
                                                 fake_service_namespace_config)
        assert actual == expected_conf

        # Assert that the complete config can be inserted into the MarathonApp model
        assert MarathonApp(**actual)

    def test_instances_is_zero_when_desired_state_is_stop(self):
        fake_conf = marathon_tools.MarathonServiceConfig(
            'fake_name',
            'fake_instance',
            {'instances': 10},
            {'desired_state': 'stop'},
        )
        assert fake_conf.get_instances() == 0

    def test_get_bounce_method_in_config(self):
        fake_conf = marathon_tools.MarathonServiceConfig('fake_name', 'fake_instance', {'bounce_method': 'aaargh'}, {})
        assert fake_conf.get_bounce_method() == 'aaargh'

    def test_get_bounce_method_default(self):
        fake_conf = marathon_tools.MarathonServiceConfig('fake_name', 'fake_instance', {}, {})
        fake_conf.get_bounce_method() == 'upthendown'

    def test_get_instances_in_config(self):
        fake_conf = marathon_tools.MarathonServiceConfig(
            'fake_name',
            'fake_instance',
            {'instances': -10},
            {'desired_state': 'start'},
        )
        assert fake_conf.get_instances() == -10

    def test_get_instances_default(self):
        fake_conf = marathon_tools.MarathonServiceConfig('fake_name', 'fake_instance', {}, {})
        assert fake_conf.get_instances() == 1

    def test_get_instances_respects_false(self):
        fake_conf = marathon_tools.MarathonServiceConfig(
            'fake_name',
            'fake_instance',
            {'instances': False},
            {'desired_state': 'start'},
        )
        assert fake_conf.get_instances() == 0

    def test_get_constraints_in_config(self):
        fake_service_namespace_config = marathon_tools.ServiceNamespaceConfig()
        fake_conf = marathon_tools.MarathonServiceConfig('fake_name', 'fake_instance', {'constraints': 'so_many_walls'},
                                                         {})
        assert fake_conf.get_constraints(fake_service_namespace_config) == 'so_many_walls'

    def test_get_constraints_default(self):
        fake_service_namespace_config = marathon_tools.ServiceNamespaceConfig()
        fake_conf = marathon_tools.MarathonServiceConfig('fake_name', 'fake_instance', {}, {})
        assert fake_conf.get_constraints(fake_service_namespace_config) == [["region", "GROUP_BY"]]

    def test_get_constraints_from_discover(self):
        fake_service_namespace_config = marathon_tools.ServiceNamespaceConfig({
            'mode': 'http',
            'healthcheck_uri': '/status',
            'discover': 'habitat',
        })
        fake_conf = marathon_tools.MarathonServiceConfig('fake_name', 'fake_instance', {}, {})
        assert fake_conf.get_constraints(fake_service_namespace_config) == [["habitat", "GROUP_BY"]]

    def test_get_cpus_in_config(self):
        fake_conf = marathon_tools.MarathonServiceConfig('fake_name', 'fake_instance', {'cpus': -5}, {})
        assert fake_conf.get_cpus() == -5

    def test_get_cpus_in_config_float(self):
        fake_conf = marathon_tools.MarathonServiceConfig('fake_name', 'fake_instance', {'cpus': .66}, {})
        assert fake_conf.get_cpus() == .66

    def test_get_cpus_default(self):
        fake_conf = marathon_tools.MarathonServiceConfig('fake_name', 'fake_instance', {}, {})
        assert fake_conf.get_cpus() == .25

    def test_get_mem_in_config(self):
        fake_conf = marathon_tools.MarathonServiceConfig('fake_name', 'fake_instance', {'mem': -999}, {})
        assert fake_conf.get_mem() == -999

    def test_get_mem_default(self):
        fake_conf = marathon_tools.MarathonServiceConfig('fake_name', 'fake_instance', {}, {})
        assert fake_conf.get_mem() == 1000

    def test_get_env_default(self):
        fake_conf = marathon_tools.MarathonServiceConfig('fake_name', 'fake_instance', {}, {})
        assert fake_conf.get_env() == {}

    def test_get_env_with_config(self):
        fake_conf = marathon_tools.MarathonServiceConfig('fake_name', 'fake_instance', {'env': {'SPECIAL_ENV': 'TRUE'}},
                                                         {})
        assert fake_conf.get_env() == {
            'SPECIAL_ENV': 'TRUE',
        }

    def test_get_args_default(self):
        fake_conf = marathon_tools.MarathonServiceConfig('fake_name', 'fake_instance', {}, {})
        assert fake_conf.get_args() == []

    def test_get_args_in_config(self):
        fake_conf = marathon_tools.MarathonServiceConfig('fake_name', 'fake_instance', {'args': ['arg1', 'arg2']}, {})
        assert fake_conf.get_args() == ['arg1', 'arg2']

    def test_get_args_in_config_with_cmd(self):
        fake_conf = marathon_tools.MarathonServiceConfig('fake_name', 'fake_instance', {'args': ['A'], 'cmd': 'C'}, {})
        fake_conf.get_cmd()
        with raises(marathon_tools.InvalidMarathonConfig):
            fake_conf.get_args()

    def test_get_force_bounce(self):
        fake_conf = marathon_tools.MarathonServiceConfig('fake_name', 'fake_instance', {}, {'force_bounce': 'blurp'})
        assert fake_conf.get_force_bounce() == 'blurp'

    def test_get_desired_state(self):
        fake_conf = marathon_tools.MarathonServiceConfig('fake_name', 'fake_instance', {}, {'desired_state': 'stop'})
        assert fake_conf.get_desired_state() == 'stop'

    def test_get(self):
        fake_conf = marathon_tools.MarathonServiceConfig('fake_name', 'fake_instance', {'foo': 'bar'}, {})
        assert fake_conf.get('foo') == 'bar'

    def test_get_docker_url_no_error(self):
        fake_registry = "im.a-real.vm"
        fake_image = "and-i-can-run:1.0"
        expected = "%s/%s" % (fake_registry, fake_image)
        assert marathon_tools.get_docker_url(fake_registry, fake_image) == expected

    def test_get_docker_url_with_no_docker_image(self):
        with raises(marathon_tools.NoDockerImageError):
            marathon_tools.get_docker_url('fake_registry', None)

    def test_get_marathon_client(self):
        fake_url = "nothing_for_me_to_do_but_dance"
        fake_user = "the_boogie"
        fake_passwd = "is_for_real"
        with mock.patch('marathon_tools.MarathonClient', autospec=True) as client_patch:
            marathon_tools.get_marathon_client(fake_url, fake_user, fake_passwd)
            client_patch.assert_called_once_with(fake_url, fake_user, fake_passwd, timeout=30)

    def test_list_all_marathon_app_ids(self):
        fakeapp1 = mock.Mock(id='/fake_app1')
        fakeapp2 = mock.Mock(id='/fake_app2')
        apps = [fakeapp1, fakeapp2]
        list_apps_mock = mock.Mock(return_value=apps)
        fake_client = mock.Mock(list_apps=list_apps_mock)
        expected_apps = ['fake_app1', 'fake_app2']
        assert marathon_tools.list_all_marathon_app_ids(fake_client) == expected_apps

    def test_is_app_id_running_true(self):
        fake_id = 'fake_app1'
        fake_all_marathon_app_ids = ['fake_app1', 'fake_app2']
        fake_client = mock.Mock()
        with mock.patch(
            'marathon_tools.list_all_marathon_app_ids',
            autospec=True,
            return_value=fake_all_marathon_app_ids,
        ) as list_all_marathon_app_ids_patch:
            assert marathon_tools.is_app_id_running(fake_id, fake_client) is True
            list_all_marathon_app_ids_patch.assert_called_once_with(fake_client)

    def test_is_app_id_running_false(self):
        fake_id = 'fake_app3'
        fake_all_marathon_app_ids = ['fake_app1', 'fake_app2']
        fake_client = mock.Mock()
        with mock.patch(
            'marathon_tools.list_all_marathon_app_ids',
            autospec=True,
            return_value=fake_all_marathon_app_ids,
        ) as list_all_marathon_app_ids_patch:
            assert marathon_tools.is_app_id_running(fake_id, fake_client) is False
            list_all_marathon_app_ids_patch.assert_called_once_with(fake_client)

    def test_get_app_id(self):
        fake_name = 'fakeapp'
        fake_instance = 'fakeinstance'
        fake_url = 'fake_url'
        fake_hash = 'CONFIGHASH'
        fake_code_sha = 'CODESHA'
        fake_config = {}
        fake_cluster = 'fake_cluster'

        with contextlib.nested(
            mock.patch('marathon_tools.load_system_paasta_config', autospec=True),
            mock.patch('marathon_tools.get_cluster', autospec=True, return_value=fake_cluster),
            mock.patch('marathon_tools.load_marathon_service_config', autospec=True,
                       return_value=self.fake_marathon_job_config),
            mock.patch('marathon_tools.get_docker_url', autospec=True, return_value=fake_url),
            mock.patch.object(self.fake_marathon_job_config, 'format_marathon_app_dict',
                              return_value=fake_config, autospec=True),
            mock.patch('marathon_tools.get_config_hash', autospec=True, return_value=fake_hash),
            mock.patch('marathon_tools.get_code_sha_from_dockerurl', autospec=True, return_value=fake_code_sha),
            mock.patch('marathon_tools.load_service_namespace_config', autospec=True,
                       return_value=self.fake_service_namespace_config)
        ) as (
            load_system_paasta_config_patch,
            get_cluster_patch,
            read_service_config_patch,
            docker_url_patch,
            format_marathon_app_dict_patch,
            hash_patch,
            code_sha_patch,
            SNC_load_patch,
        ):
            assert marathon_tools.get_app_id(
                fake_name,
                fake_instance,
                self.fake_marathon_config
            ) == 'fakeapp.fakeinstance.CODESHA.CONFIGHASH'
            read_service_config_patch.assert_called_once_with(fake_name, fake_instance, fake_cluster,
                                                              soa_dir='/nail/etc/services')
            hash_patch.assert_called_once_with(fake_config, force_bounce=None)
            code_sha_patch.assert_called_once_with(fake_url)
            SNC_load_patch.assert_called_once_with(fake_name, 'fake_nerve_ns')

    def test_get_code_sha_from_dockerurl(self):
        fake_docker_url = 'docker-paasta.yelpcorp.com:443/services-cieye:paasta-93340779404579'
        actual = marathon_tools.get_code_sha_from_dockerurl(fake_docker_url)
        assert actual == 'git93340779'
        assert len(actual) == 11

    def test_get_config_hash(self):
        test_input = {'foo': 'bar'}
        actual = marathon_tools.get_config_hash(test_input)
        expected = 'configdd63dafc'
        assert actual == expected
        assert len(actual) == 14

    def test_id_changes_when_force_bounce_or_desired_state_changes(self):
        fake_name = 'fakeapp'
        fake_instance = 'fakeinstance'
        fake_url = 'dockervania_from_konami'
        fake_cluster = 'fake_cluster'
        fake_system_paasta_config = utils.SystemPaastaConfig({
            'cluster': fake_cluster,
            'volumes': [],
            'docker_registry': 'fake_registry'
        }, '/fake/dir/')

        fake_service_config_1 = marathon_tools.MarathonServiceConfig(
            fake_name,
            fake_instance,
            self.fake_marathon_job_config.config_dict,
            {
                'desired_state': 'start',
                'force_bounce': '88888',
            }
        )

        fake_service_config_2 = marathon_tools.MarathonServiceConfig(
            fake_name,
            fake_instance,
            self.fake_marathon_job_config.config_dict,
            {
                'desired_state': 'start',
                'force_bounce': '99999',
            }
        )

        fake_service_config_3 = marathon_tools.MarathonServiceConfig(
            fake_name,
            fake_instance,
            self.fake_marathon_job_config.config_dict,
            {
                'desired_state': 'stop',
                'force_bounce': '99999',
            }
        )

        with contextlib.nested(
            mock.patch('marathon_tools.load_system_paasta_config',
                       autospec=True, return_value=fake_system_paasta_config),
            mock.patch('marathon_tools.get_cluster', autospec=True, return_value=fake_cluster),
            mock.patch('marathon_tools.load_marathon_service_config', autospec=True),
            mock.patch('marathon_tools.get_docker_url', autospec=True, return_value=fake_url),
            mock.patch('marathon_tools.load_service_namespace_config', autospec=True,
                       return_value=self.fake_service_namespace_config)
        ) as (
            load_system_paasta_config_patch,
            get_cluster_patch,
            read_service_config_patch,
            docker_url_patch,
            _,
        ):
            read_service_config_patch.return_value = fake_service_config_1
            first_id = marathon_tools.get_app_id(fake_name, fake_instance, self.fake_marathon_config)
            first_id_2 = marathon_tools.get_app_id(fake_name, fake_instance, self.fake_marathon_config)
            # just for sanity, make sure that get_app_id is idempotent.
            assert first_id == first_id_2

            read_service_config_patch.return_value = fake_service_config_2
            second_id = marathon_tools.get_app_id(fake_name, fake_instance, self.fake_marathon_config)
            assert first_id != second_id

            read_service_config_patch.return_value = fake_service_config_3
            third_id = marathon_tools.get_app_id(fake_name, fake_instance, self.fake_marathon_config)
            assert second_id != third_id

    def test_get_expected_instance_count_for_namespace(self):
        service_name = 'red'
        namespace = 'rojo'
        soa_dir = 'que_esta'
        fake_instances = [(service_name, 'blue'), (service_name, 'green')]
        fake_srv_config = marathon_tools.MarathonServiceConfig(
            service_name=service_name,
            instance='blue',
            config_dict={'nerve_ns': 'rojo', 'instances': 11},
            branch_dict={},
        )

        def config_helper(name, inst, cluster, soa_dir=None):
            if inst == 'blue':
                return fake_srv_config
            else:
                return marathon_tools.MarathonServiceConfig(service_name, 'green', {'nerve_ns': 'amarillo'}, {})

        with contextlib.nested(
            mock.patch('marathon_tools.get_service_instance_list',
                       autospec=True,
                       return_value=fake_instances),
            mock.patch('marathon_tools.load_marathon_service_config',
                       autospec=True,
                       side_effect=config_helper),
        ) as (
            inst_list_patch,
            read_config_patch,
        ):
            actual = marathon_tools.get_expected_instance_count_for_namespace(
                service_name,
                namespace,
                cluster='fake_cluster',
                soa_dir=soa_dir,
            )
            assert actual == 11
            inst_list_patch.assert_called_once_with(service_name, cluster='fake_cluster', soa_dir=soa_dir)
            read_config_patch.assert_any_call(service_name, 'blue', 'fake_cluster', soa_dir=soa_dir)
            read_config_patch.assert_any_call(service_name, 'green', 'fake_cluster', soa_dir=soa_dir)

    def test_get_matching_appids(self):
        fakeapp1 = mock.Mock(id='/fake--service.fake--instance---bouncingold')
        fakeapp2 = mock.Mock(id='/fake--service.fake--instance---bouncingnew')
        fakeapp3 = mock.Mock(id='/fake--service.other--instance--bla')
        fakeapp4 = mock.Mock(id='/other--service')
        apps = [fakeapp1, fakeapp2, fakeapp3, fakeapp4]
        list_apps_mock = mock.Mock(return_value=apps)
        fake_client = mock.Mock(list_apps=list_apps_mock)
        expected = [
            '/fake--service.fake--instance---bouncingold',
            '/fake--service.fake--instance---bouncingnew',
        ]
        actual = marathon_tools.get_matching_appids('fake_service', 'fake_instance', fake_client)
        assert actual == expected


class TestMarathonServiceConfig(object):

    def test_repr(self):
        actual = repr(marathon_tools.MarathonServiceConfig('foo', 'bar', {'baz': 'baz'}, {'bubble': 'gum'}))
        expected = """MarathonServiceConfig('foo', 'bar', {'baz': 'baz'}, {'bubble': 'gum'})"""
        assert actual == expected

    def test_get_healthchecks_http_overrides(self):
        fake_path = '/mycoolstatus'
        fake_marathon_service_config = marathon_tools.MarathonServiceConfig(
            "service",
            "instance",
            {
                "healthcheck_mode": "http",  # Actually the default here, but I want to be specific.
                "healthcheck_uri": fake_path,
                "healthcheck_grace_period_seconds": 70,
                "healthcheck_interval_seconds": 12,
                "healthcheck_timeout_seconds": 13,
                "healthcheck_max_consecutive_failures": 7,
            },
            {},
        )
        fake_service_namespace_config = marathon_tools.ServiceNamespaceConfig({
            'mode': 'http',
            'healthcheck_uri': fake_path,
        })
        expected = [
            {
                "protocol": "HTTP",
                "path": fake_path,
                "gracePeriodSeconds": 70,
                "intervalSeconds": 12,
                "portIndex": 0,
                "timeoutSeconds": 13,
                "maxConsecutiveFailures": 7,
            },
        ]

        actual = fake_marathon_service_config.get_healthchecks(fake_service_namespace_config)

        assert actual == expected

    def test_get_healthchecks_http_defaults(self):
        fake_marathon_service_config = marathon_tools.MarathonServiceConfig("service", "instance", {}, {})
        fake_service_namespace_config = marathon_tools.ServiceNamespaceConfig({})
        expected = [
            {
                "protocol": "HTTP",
                "path": '/status',
                "gracePeriodSeconds": 60,
                "intervalSeconds": 10,
                "portIndex": 0,
                "timeoutSeconds": 10,
                "maxConsecutiveFailures": 6
            },
        ]
        actual = fake_marathon_service_config.get_healthchecks(fake_service_namespace_config)
        assert actual == expected

    def test_get_healthchecks_tcp(self):
        fake_marathon_service_config = marathon_tools.MarathonServiceConfig("service", "instance", {}, {})
        fake_service_namespace_config = marathon_tools.ServiceNamespaceConfig({'mode': 'tcp'})
        expected = [
            {
                "protocol": "TCP",
                "gracePeriodSeconds": 60,
                "intervalSeconds": 10,
                "portIndex": 0,
                "timeoutSeconds": 10,
                "maxConsecutiveFailures": 6
            },
        ]
        actual = fake_marathon_service_config.get_healthchecks(fake_service_namespace_config)
        assert actual == expected

    def test_get_healthchecks_other(self):
        fake_marathon_service_config = marathon_tools.MarathonServiceConfig("service", "instance", {}, {})
        fake_service_namespace_config = marathon_tools.ServiceNamespaceConfig({'mode': 'other'})
        with raises(marathon_tools.InvalidSmartstackMode):
            fake_marathon_service_config.get_healthchecks(fake_service_namespace_config)


class TestServiceNamespaceConfig(object):

    def test_get_mode_default(self):
        assert marathon_tools.ServiceNamespaceConfig().get_mode() == 'http'

    def test_get_healthcheck_uri_default(self):
        assert marathon_tools.ServiceNamespaceConfig().get_healthcheck_uri() == '/status'


def test_create_complete_config():
    service_name = "service"
    instance_name = "instance"
    fake_job_id = "service.instance.some.hash"
    fake_marathon_config = marathon_tools.MarathonConfig({}, 'fake_file.json')
    fake_marathon_service_config = marathon_tools.MarathonServiceConfig(
        service_name,
        instance_name,
        {},
        {'docker_image': 'abcdef'},
    )
    fake_system_paasta_config = utils.SystemPaastaConfig({
        'volumes': [],
        'docker_registry': 'fake_docker_registry:443'
    }, '/fake/dir/')
    fake_service_namespace_config = marathon_tools.ServiceNamespaceConfig()
    fake_cluster = "clustername"

    with contextlib.nested(
        mock.patch('marathon_tools.load_marathon_service_config', return_value=fake_marathon_service_config),
        mock.patch('marathon_tools.load_service_namespace_config', return_value=fake_service_namespace_config),
        mock.patch('marathon_tools.get_cluster', return_value=fake_cluster),
        mock.patch('marathon_tools.compose_job_id', return_value=fake_job_id),
        mock.patch('marathon_tools.load_system_paasta_config', return_value=fake_system_paasta_config)
    ) as (
        mock_load_marathon_service_config,
        mock_load_service_namespace_config,
        mock_get_cluster,
        mock_compose_job_id,
        mock_system_paasta_config
    ):
        actual = marathon_tools.create_complete_config(service_name, instance_name, fake_marathon_config)
        expected = {
            'container': {
                'docker': {
                    'portMappings': [{'protocol': 'tcp', 'containerPort': 8888, 'hostPort': 0}],
                    'image': 'fake_docker_registry:443/abcdef',
                    'network': 'BRIDGE'
                },
                'type': 'DOCKER',
                'volumes': [],
            },
            'instances': 1,
            'mem': 1000,
            'args': [],
            'backoff_factor': 2,
            'cpus': 0.25,
            'uris': ['file:///root/.dockercfg'],
            'backoff_seconds': 1,
            'health_checks': [
                {
                    'portIndex': 0,
                    'protocol': 'HTTP',
                    'timeoutSeconds': 10,
                    'intervalSeconds': 10,
                    'gracePeriodSeconds': 60,
                    'maxConsecutiveFailures': 6,
                    'path': '/status',
                }
            ],
            'env': {},
            'id': fake_job_id,
            'constraints': [["region", "GROUP_BY"]],
        }
        assert actual == expected<|MERGE_RESOLUTION|>--- conflicted
+++ resolved
@@ -894,10 +894,7 @@
         fake_env = {'FAKEENV': 'FAKEVALUE'}
         fake_cpus = .42
         fake_instances = 101
-<<<<<<< HEAD
-=======
         fake_cmd = None
->>>>>>> 83d10420
         fake_args = ['arg1', 'arg2']
         fake_service_namespace_config = marathon_tools.ServiceNamespaceConfig({
             'mode': 'http',
