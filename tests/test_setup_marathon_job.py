--- conflicted
+++ resolved
@@ -230,12 +230,7 @@
                                                         self.fake_marathon_config,
                                                         )
             fake_client.get_app.assert_called_once_with(full_id)
-<<<<<<< HEAD
-            verify_docker_image_patch.assert_called_once_with(
-                'fake_docker_registry', 'fake_docker_image')
-=======
             verify_docker_image_patch.assert_called_once_with('remote_registry.com', 'test_docker:1.0')
->>>>>>> e0e19d0d
 
     def test_setup_service_srv_does_not_exist(self):
         fake_name = 'if_talk_was_cheap'
@@ -282,12 +277,7 @@
                 self.fake_marathon_job_config)
             deploy_service_patch.assert_called_once_with(fake_name, fake_instance, full_id, fake_complete, fake_client,
                                                          fake_bounce)
-<<<<<<< HEAD
-            verify_docker_image_patch.assert_called_once_with(
-                'fake_docker_registry', 'fake_docker_image')
-=======
             verify_docker_image_patch.assert_called_once_with('remote_registry.com', 'test_docker:1.0')
->>>>>>> e0e19d0d
 
     def test_setup_service_srv_complete_config_raises(self):
         fake_name = 'test_service'
