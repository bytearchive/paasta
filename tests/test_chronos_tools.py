import mock
from pytest import raises

import contextlib

import chronos_tools


class TestChronosTools:

    fake_service_name = 'test_service'
    fake_job_name = 'test'
    fake_cluster = 'penguin'
    fake_config_dict = {
        'description': 'This is a test Chronos job.',
        'command': '/bin/sleep 40',
        'epsilon': 'PT30M',
        'retries': 5,
        'owner': 'test@test.com',
        'async': False,
        'cpus': 5.5,
        'mem': 1024.4,
        'disk': 2048.5,
        'disabled': 'true',
        'schedule': 'R/2015-03-25T19:36:35Z/PT5M',
        'schedule_time_zone': 'Zulu',
    }
    fake_branch_dict = {
        'full_branch': 'paasta-%s-%s' % (fake_service_name, fake_cluster),
    }
    fake_chronos_job_config = chronos_tools.ChronosJobConfig(fake_service_name,
                                                             fake_job_name,
                                                             fake_config_dict,
                                                             fake_branch_dict)

    fake_invalid_config_dict = {
        'epsilon': 'nolispe',
        'retries': 5.7,
        'async': True,
        'cpus': 'intel',
        'mem': 'lots',
        'disk': 'all of it',
        'schedule': 'forever/now/5 min',
        'schedule_time_zone': '+0200',
    }
    fake_invalid_chronos_job_config = chronos_tools.ChronosJobConfig(fake_service_name,
                                                                     fake_job_name,
                                                                     fake_invalid_config_dict,
                                                                     fake_branch_dict)
    fake_config_file = {
        fake_job_name: fake_config_dict,
        'bad_job': fake_invalid_config_dict,
    }

    def test_chronos_config_object_normal(self):
        fake_json_contents = {
            'user': 'fake_user',
            'password': 'fake_password',
            'url': 'fake_host'
        }
        fake_config = chronos_tools.ChronosConfig(fake_json_contents, 'fake_path')
        assert fake_config.get_username() == 'fake_user'
        assert fake_config.get_password() == 'fake_password'
        assert fake_config.get_url() == 'fake_host'

    def test_chronos_config_object_no_user(self):
        fake_json_contents = {
            'password': 'fake_password',
        }
        fake_config = chronos_tools.ChronosConfig(fake_json_contents, 'fake_path')
        with raises(chronos_tools.ChronosNotConfigured):
            fake_config.get_username()

    def test_chronos_config_object_no_password(self):
        fake_json_contents = {
            'user': 'fake_user',
        }
        fake_config = chronos_tools.ChronosConfig(fake_json_contents, 'fake_path')
        with raises(chronos_tools.ChronosNotConfigured):
            fake_config.get_password()

    def test_chronos_config_object_no_url(self):
        fake_json_contents = {
            'user': 'fake_user',
        }
        fake_config = chronos_tools.ChronosConfig(fake_json_contents, 'fake_path')
        with raises(chronos_tools.ChronosNotConfigured):
            fake_config.get_url()

    def test_load_chronos_config_good(self):
        expected = {'foo': 'bar'}
        file_mock = mock.MagicMock(spec=file)
        with contextlib.nested(
            mock.patch('chronos_tools.open', create=True, return_value=file_mock),
            mock.patch('json.load', autospec=True, return_value=expected)
        ) as (
            open_file_patch,
            json_patch
        ):
            assert chronos_tools.load_chronos_config() == expected
            open_file_patch.assert_called_once_with('/etc/paasta/chronos.json')
            json_patch.assert_called_once_with(file_mock.__enter__())

    def test_load_chronos_config_bad(self):
        fake_path = '/dne'
        with contextlib.nested(
            mock.patch('chronos_tools.open', create=True, side_effect=IOError(2, 'a', 'b')),
        ) as (
            open_patch,
        ):
            with raises(chronos_tools.ChronosNotConfigured) as excinfo:
                chronos_tools.load_chronos_config(fake_path)
            assert str(excinfo.value) == "Could not load chronos config file b: a"

    def test_get_chronos_client(self):
        with contextlib.nested(
            mock.patch('chronos.connect', autospec=True),
        ) as (
            mock_connect,
        ):
            fake_config = chronos_tools.ChronosConfig(
                {'user': 'test', 'password': 'pass', 'url': ['some_fake_host']}, '/fake/path')
            chronos_tools.get_chronos_client(fake_config)
            assert mock_connect.call_count == 1

    def test_get_job_id(self):
        actual = chronos_tools.get_job_id('service', 'instance')
        assert actual == "service instance"

    def test_load_chronos_job_config(self):
        fake_soa_dir = '/tmp/'
        expected_chronos_conf_file = 'chronos-penguin'
        with contextlib.nested(
            mock.patch('service_configuration_lib.read_extra_service_information', autospec=True),
        ) as (
            mock_read_extra_service_information,
        ):
            mock_read_extra_service_information.return_value = self.fake_config_file
            actual = chronos_tools.load_chronos_job_config(self.fake_service_name,
                                                           self.fake_job_name,
                                                           self.fake_cluster,
                                                           fake_soa_dir)
            mock_read_extra_service_information.assert_called_once_with(self.fake_service_name,
                                                                        expected_chronos_conf_file,
                                                                        soa_dir=fake_soa_dir)
            assert actual == self.fake_chronos_job_config

    def test_load_chronos_job_config_unknown_job(self):
        fake_soa_dir = '/tmp/'
        expected_chronos_conf_file = 'chronos-penguin'
        fake_job_name = 'polar bear'
        with contextlib.nested(
            mock.patch('service_configuration_lib.read_extra_service_information', autospec=True),
        ) as (
            mock_read_extra_service_information,
        ):
            mock_read_extra_service_information.return_value = self.fake_config_file
            with raises(chronos_tools.InvalidChronosConfigError) as exc:
                chronos_tools.load_chronos_job_config(self.fake_service_name,
                                                      fake_job_name,
                                                      self.fake_cluster,
                                                      fake_soa_dir)
                mock_read_extra_service_information.assert_called_once_with(self.fake_service_name,
                                                                            expected_chronos_conf_file,
                                                                            soa_dir=fake_soa_dir)
                assert exc.value == 'No job named \'polar bear\' in config file chronos-penguin.yaml'

    def test_get_config_dict_param(self):
        param = 'epsilon'
        expected = 'PT30M'
        actual = self.fake_chronos_job_config.get(param)
        assert actual == expected

    def test_get_branch_dict_param(self):
        param = 'full_branch'
        expected = 'paasta-test_service-penguin'
        actual = self.fake_chronos_job_config.get(param)
        assert actual == expected

    def test_get_service_name(self):
        param = 'service_name'
        expected = 'test_service'
        actual = self.fake_chronos_job_config.get(param)
        assert actual == expected

    def test_get_unknown_param(self):
        param = 'mainframe'
        actual = self.fake_chronos_job_config.get(param)
        assert actual is None

    def test_check_epsilon_valid(self):
        okay, msg = self.fake_chronos_job_config.check_epsilon()
        assert okay is True
        assert msg == ''

    def test_check_epsilon_invalid(self):
        okay, msg = self.fake_invalid_chronos_job_config.check_epsilon()
        assert okay is False
        assert msg == 'The specified epsilon value \'nolispe\' does not conform to the ISO8601 format.'

    def test_check_retries_valid(self):
        okay, msg = self.fake_chronos_job_config.check_retries()
        assert okay is True
        assert msg == ''

    def test_check_retries_invalid(self):
        okay, msg = self.fake_invalid_chronos_job_config.check_retries()
        assert okay is False
        assert msg == 'The specified retries value \'5.7\' is not a valid int.'

    def test_check_async_valid(self):
        okay, msg = self.fake_chronos_job_config.check_async()
        assert okay is True
        assert msg == ''

    def test_check_async_invalid(self):
        okay, msg = self.fake_invalid_chronos_job_config.check_async()
        assert okay is False
        assert msg == 'The config specifies that the job is async, which we don\'t support.'

    def test_check_cpus_valid(self):
        okay, msg = self.fake_chronos_job_config.check_cpus()
        assert okay is True
        assert msg == ''

    def test_check_cpus_invalid(self):
        okay, msg = self.fake_invalid_chronos_job_config.check_cpus()
        assert okay is False
        assert msg == 'The specified cpus value \'intel\' is not a valid float.'

    def test_check_mem_valid(self):
        okay, msg = self.fake_chronos_job_config.check_mem()
        assert okay is True
        assert msg == ''

    def test_check_mem_invalid(self):
        okay, msg = self.fake_invalid_chronos_job_config.check_mem()
        assert okay is False
        assert msg == 'The specified mem value \'lots\' is not a valid float.'

    def test_check_disk_valid(self):
        okay, msg = self.fake_chronos_job_config.check_disk()
        assert okay is True
        assert msg == ''

    def test_check_disk_invalid(self):
        okay, msg = self.fake_invalid_chronos_job_config.check_disk()
        assert okay is False
        assert msg == 'The specified disk value \'all of it\' is not a valid float.'

    def test_check_schedule_repeat_helper_valid(self):
        assert self.fake_invalid_chronos_job_config._check_schedule_repeat_helper('R32') is True

    def test_check_schedule_repeat_helper_valid_infinite(self):
        assert self.fake_invalid_chronos_job_config._check_schedule_repeat_helper('R') is True

    def test_check_schedule_repeat_helper_invalid_empty(self):
        assert self.fake_invalid_chronos_job_config._check_schedule_repeat_helper('') is False

    def test_check_schedule_repeat_helper_invalid_no_r(self):
        assert self.fake_invalid_chronos_job_config._check_schedule_repeat_helper('32') is False

    def test_check_schedule_repeat_helper_invalid_float(self):
        assert self.fake_invalid_chronos_job_config._check_schedule_repeat_helper('R6.9') is False

    def test_check_schedule_repeat_helper_invalid_negative(self):
        assert self.fake_invalid_chronos_job_config._check_schedule_repeat_helper('R-8') is False

    def test_check_schedule_repeat_helper_invalid_other_text(self):
        assert self.fake_invalid_chronos_job_config._check_schedule_repeat_helper('BR72') is False

    def test_check_schedule_valid_complete(self):
        okay, msg = self.fake_chronos_job_config.check_schedule()
        assert okay is True
        assert msg == ''

    def test_check_schedule_valid_empty_start_time(self):
        fake_schedule = 'R10//PT2S'
        chronos_config = chronos_tools.ChronosJobConfig('', '', {'schedule': fake_schedule}, {})
        okay, msg = chronos_config.check_schedule()
        assert okay is True
        assert msg == ''

    def test_check_schedule_invalid_start_time_no_t_designator(self):
        fake_start_time = 'now'
        fake_schedule = 'R10/%s/PT2S' % fake_start_time
        chronos_config = chronos_tools.ChronosJobConfig('', '', {'schedule': fake_schedule}, {})
        fake_isodate_exception = 'ISO 8601 time designator \'T\' missing. Unable to parse datetime string \'now\''
        okay, msg = chronos_config.check_schedule()
        assert okay is False
        assert msg == ('The specified start time \'%s\' in schedule \'%s\' does not conform to the ISO 8601 format:\n%s'
                       % (fake_start_time, fake_schedule, fake_isodate_exception))

    def test_check_schedule_invalid_start_time_bad_date(self):
        fake_start_time = 'todayT19:20:30Z'
        fake_schedule = 'R10/%s/PT2S' % fake_start_time
        chronos_config = chronos_tools.ChronosJobConfig('', '', {'schedule': fake_schedule}, {})
        fake_isodate_exception = 'Unrecognised ISO 8601 date format: \'today\''
        okay, msg = chronos_config.check_schedule()
        assert okay is False
        assert msg == ('The specified start time \'%s\' in schedule \'%s\' does not conform to the ISO 8601 format:\n%s'
                       % (fake_start_time, fake_schedule, fake_isodate_exception))

    def test_check_schedule_invalid_start_time_bad_time(self):
        fake_start_time = '1994-02-18Tmorning'
        fake_schedule = 'R10/%s/PT2S' % fake_start_time
        chronos_config = chronos_tools.ChronosJobConfig('', '', {'schedule': fake_schedule}, {})
        fake_isodate_exception = 'Unrecognised ISO 8601 time format: \'morning\''
        okay, msg = chronos_config.check_schedule()
        assert okay is False
        assert msg == ('The specified start time \'%s\' in schedule \'%s\' does not conform to the ISO 8601 format:\n%s'
                       % (fake_start_time, fake_schedule, fake_isodate_exception))

    def test_check_schedule_invalid_empty_interval(self):
        fake_schedule = 'R10//'
        chronos_config = chronos_tools.ChronosJobConfig('', '', {'schedule': fake_schedule}, {})
        okay, msg = chronos_config.check_schedule()
        assert okay is False
        assert msg == ('The specified interval \'\' in schedule \'%s\' does not conform to the ISO 8601 format.'
                       % fake_schedule)

    def test_check_schedule_invalid_interval(self):
        fake_schedule = 'R10//Mondays'
        chronos_config = chronos_tools.ChronosJobConfig('', '', {'schedule': fake_schedule}, {})
        okay, msg = chronos_config.check_schedule()
        assert okay is False
        assert msg == ('The specified interval \'Mondays\' in schedule \'%s\' does not conform to the ISO 8601 format.'
                       % fake_schedule)

    def test_check_schedule_invalid_empty_repeat(self):
        fake_schedule = '//PT2S'
        chronos_config = chronos_tools.ChronosJobConfig('', '', {'schedule': fake_schedule}, {})
        okay, msg = chronos_config.check_schedule()
        assert okay is False
        assert msg == ('The specified repeat \'\' in schedule \'%s\' does not conform to the ISO 8601 format.'
                       % fake_schedule)

    def test_check_schedule_invalid_repeat(self):
        fake_schedule = 'forever//PT2S'
        chronos_config = chronos_tools.ChronosJobConfig('', '', {'schedule': fake_schedule}, {})
        okay, msg = chronos_config.check_schedule()
        assert okay is False
        assert msg == ('The specified repeat \'forever\' in schedule \'%s\' does not conform to the ISO 8601 format.'
                       % fake_schedule)

    def test_check_schedule_time_zone_valid(self):
        okay, msg = self.fake_chronos_job_config.check_schedule_time_zone()
        assert okay is True
        assert msg == ''

    def test_check_schedule_time_zone_valid_empty(self):
        chronos_config = chronos_tools.ChronosJobConfig('', '', {'schedule_time_zone': ''}, {})
        okay, msg = chronos_config.check_schedule_time_zone()
        assert okay is True
        assert msg == ''

    def test_check_schedule_time_zone_invalid(self):
        okay, msg = self.fake_invalid_chronos_job_config.check_schedule_time_zone()
        assert okay is True  # FIXME implement the validator
        assert msg == ''  # FIXME implement the validator
        # assert okay is False
        # assert msg == 'The specified time zone \'+0200\' does not conform to the tz database format.'

    def test_check_param_with_check(self):
        with contextlib.nested(
            mock.patch('chronos_tools.ChronosJobConfig.check_cpus', autospec=True),
        ) as (
            mock_check_cpus,
        ):
            mock_check_cpus.return_value = True, ''
            param = 'cpus'
            okay, msg = self.fake_chronos_job_config.check(param)
            assert mock_check_cpus.call_count == 1
            assert okay is True
            assert msg == ''

    def test_check_param_without_check(self):
        param = 'owner'
        okay, msg = self.fake_chronos_job_config.check(param)
        assert okay is True
        assert msg == ''

    def test_check_unknown_param(self):
        param = 'boat'
        okay, msg = self.fake_chronos_job_config.check(param)
        assert okay is False
        assert msg == 'Your Chronos config specifies \'boat\', an unsupported parameter.'

    def test_set_missing_params_to_defaults(self):
        chronos_config_defaults = {
            # 'shell': 'true',  # we don't support this param, but it does have a default specified by the Chronos docs
            'epsilon': 'PT60S',
            'retries': 2,
            'async': False,  # we don't support this param, but it does have a default specified by the Chronos docs
            'cpus': 0.1,
            'mem': 128,
            'disk': 256,
            'disabled': False,
            # 'data_job': False, # we don't support this param, but it does have a default specified by the Chronos docs
        }
        fake_chronos_job_config = chronos_tools.ChronosJobConfig('', '', {}, {})
        completed_chronos_job_config = chronos_tools.set_missing_params_to_defaults(fake_chronos_job_config)
        for param in chronos_config_defaults:
            assert completed_chronos_job_config.get(param) == chronos_config_defaults[param]

    def test_set_missing_params_to_defaults_no_missing_params(self):
        chronos_config_dict = {
            'epsilon': 'PT5M',
            'retries': 5,
            'cpus': 7.2,
            'mem': 9001,
            'disk': 8,
            'disabled': True,
        }
        fake_chronos_job_config = chronos_tools.ChronosJobConfig('', '', chronos_config_dict, {})

        completed_chronos_job_config = chronos_tools.set_missing_params_to_defaults(fake_chronos_job_config)
        for param in chronos_config_dict:
            assert completed_chronos_job_config.get(param) == chronos_config_dict[param]

    def test_check_job_reqs(self):
        with contextlib.nested(
            mock.patch('chronos_tools._check_scheduled_job_reqs_helper', autospec=True),
        ) as (
            mock_check_scheduled_job_reqs_helper,
        ):
            mock_check_scheduled_job_reqs_helper.return_value = ''
            job_type = 'scheduled'
            okay, msgs = chronos_tools.check_job_reqs(self.fake_chronos_job_config, job_type)
            mock_check_scheduled_job_reqs_helper.assert_called_once_with(self.fake_chronos_job_config, job_type)
            assert okay is True
            assert len(msgs) == 0

    def test_check_job_reqs_scheduled_complete(self):
        okay, msgs = chronos_tools.check_job_reqs(self.fake_chronos_job_config, 'scheduled')
        assert okay is True
        assert len(msgs) == 0

    def test_check_job_reqs_scheduled_incomplete(self):
        fake_chronos_job_config = chronos_tools.ChronosJobConfig('', '', {}, {})
        okay, msgs = chronos_tools.check_job_reqs(fake_chronos_job_config, 'scheduled')
        assert okay is False
        assert 'Your Chronos config is missing \'owner\', a required parameter for a \'scheduled job\'.' in msgs
        assert 'Your Chronos config is missing \'schedule\', a required parameter for a \'scheduled job\'.' in msgs

    def test_check_job_reqs_dependent_complete(self):
        fake_config_dict = {
            'description': 'This is a test Chronos job.',
            'command': '/bin/sleep 40',
            'epsilon': 'PT30M',
            'retries': 5,
            'owner': 'test@test.com',
            'async': False,
            'cpus': 5.5,
            'mem': 1024.4,
            'disk': 2048.5,
            'disabled': 'true',
            'parents': ['jack', 'jill'],
        }
        fake_chronos_job_config = chronos_tools.ChronosJobConfig(self.fake_service_name,
                                                                 self.fake_job_name,
                                                                 fake_config_dict,
                                                                 {})
        okay, msgs = chronos_tools.check_job_reqs(fake_chronos_job_config, 'dependent')
        assert okay is True
        assert len(msgs) == 0

    def test_check_job_reqs_dependent_incomplete(self):
        fake_chronos_job_config = chronos_tools.ChronosJobConfig('', '', {}, {})
        okay, msgs = chronos_tools.check_job_reqs(fake_chronos_job_config, 'dependent')
        assert okay is False
        assert 'Your Chronos config is missing \'owner\', a required parameter for a \'dependent job\'.' in msgs
        assert 'Your Chronos config is missing \'parents\', a required parameter for a \'dependent job\'.' in msgs

    def test_check_job_reqs_docker_complete(self):
        fake_config_dict = {
            'description': 'This is a test Chronos job.',
            'command': '/bin/sleep 40',
            'epsilon': 'PT30M',
            'retries': 5,
            'owner': 'test@test.com',
            'async': False,
            'cpus': 5.5,
            'mem': 1024.4,
            'disk': 2048.5,
            'disabled': 'true',
            'schedule': 'R/2015-03-25T19:36:35Z/PT5M',
            'schedule_time_zone': '',
            'container': {
                'type': 'DOCKER',
                'image': 'libmesos/ubuntu',
                'network': 'BRIDGE',
                'volumes': [{'containerPath': '/var/log/', 'hostPath': '/logs/', 'mode': 'RW'}]
            },
        }
        fake_chronos_job_config = chronos_tools.ChronosJobConfig('', self.fake_job_name, fake_config_dict, {})
        okay, msgs = chronos_tools.check_job_reqs(fake_chronos_job_config, 'docker')
        assert okay is True
        assert len(msgs) == 0

    def test_check_job_reqs_docker_incomplete(self):
        fake_chronos_job_config = chronos_tools.ChronosJobConfig('', '', {}, {})
        okay, msgs = chronos_tools.check_job_reqs(fake_chronos_job_config, 'docker')
        assert okay is False
        assert 'Your Chronos config is missing \'owner\', a required parameter for a \'docker job\'.' in msgs
        assert 'Your Chronos config is missing \'container\', a required parameter for a \'docker job\'.' in msgs

    def test_check_job_reqs_docker_invalid_neither_schedule_nor_parents(self):
        fake_config_dict = {
            'description': 'This is a test Chronos job.',
            'command': '/bin/sleep 40',
            'epsilon': 'PT30M',
            'retries': 5,
            'owner': 'test@test.com',
            'async': False,
            'cpus': 5.5,
            'mem': 1024.4,
            'disk': 2048.5,
            'disabled': 'true',
            'container': {
                'type': 'DOCKER',
                'image': 'libmesos/ubuntu',
                'network': 'BRIDGE',
                'volumes': [{'containerPath': '/var/log/', 'hostPath': '/logs/', 'mode': 'RW'}]
            },
        }
        fake_chronos_job_config = chronos_tools.ChronosJobConfig('', self.fake_job_name, fake_config_dict, {})
        okay, msgs = chronos_tools.check_job_reqs(fake_chronos_job_config, 'docker')
        assert okay is False
        assert ('Your Chronos config contains neither \'schedule\' nor \'parents\'. '
                'One is required for a \'docker job\'.') in msgs

    def test_check_job_reqs_docker_invalid_both_schedule_and_parents(self):
        fake_config_dict = {
            'description': 'This is a test Chronos job.',
            'command': '/bin/sleep 40',
            'epsilon': 'PT30M',
            'retries': 5,
            'owner': 'test@test.com',
            'async': False,
            'cpus': 5.5,
            'mem': 1024.4,
            'disk': 2048.5,
            'disabled': 'true',
            'schedule': 'R/2015-03-25T19:36:35Z/PT5M',
            'schedule_time_zone': '',
            'parents': ['jack', 'jill'],
            'container': {
                'type': 'DOCKER',
                'image': 'libmesos/ubuntu',
                'network': 'BRIDGE',
                'volumes': [{'containerPath': '/var/log/', 'hostPath': '/logs/', 'mode': 'RW'}]
            },
        }
        fake_chronos_job_config = chronos_tools.ChronosJobConfig('', self.fake_job_name, fake_config_dict, {})
        okay, msgs = chronos_tools.check_job_reqs(fake_chronos_job_config, 'docker')
        assert okay is False
        assert ('Your Chronos config contains both \'schedule\' and \'parents\'. '
                'Only one may be specified for a \'docker job\'.') in msgs

    def test_check_job_reqs_invalid_job_type(self):
        fake_job_type = 'boogaloo'
        fake_chronos_job_config = chronos_tools.ChronosJobConfig('', '', {}, {})
        okay, msgs = chronos_tools.check_job_reqs(fake_chronos_job_config, fake_job_type)
        assert okay is False
        assert msgs == '\'%s\' is not a supported job type. Aborting job requirements check.' % fake_job_type

    def test_format_chronos_job_dict(self):
        fake_service_name = 'test_service'
        fake_job_name = 'test_job'
        fake_description = 'this service is just a test'
        fake_command = 'echo foo >> /tmp/test_service_log'
        fake_schedule = 'R10/2012-10-01T05:52:00Z/PT1M'
        fake_owner = 'bob@example.com'
        incomplete_config = chronos_tools.ChronosJobConfig(
            fake_service_name,
            fake_job_name,
            {
                'description': fake_description,
                'command': fake_command,
                'schedule': fake_schedule,
                'owner': fake_owner,
            },
            {}
        )
        expected = {
            'name': fake_job_name,
            'description': fake_description,
            'command': fake_command,
            'schedule': fake_schedule,
            'epsilon': 'PT60S',
            'owner': fake_owner,
            'async': False,
            'cpus': 0.1,
            'mem': 128,
            'disk': 256,
            'retries': 2,
            'disabled': False,
        }
        actual = chronos_tools.format_chronos_job_dict(incomplete_config, 'scheduled')
        assert actual == expected

    def test_format_chronos_job_dict_invalid_param(self):
        fake_service_name = 'test_service'
        fake_job_name = 'test_job'
        fake_description = 'this service is just a test'
        fake_command = 'echo foo >> /tmp/test_service_log'
        fake_schedule = 'R10/2012-10-01T05:52:00Z/PT1M'
        fake_owner = 'bob@example.com'
        incomplete_config = chronos_tools.ChronosJobConfig(
            fake_service_name,
            fake_job_name,
            {
                'description': fake_description,
                'command': fake_command,
                'schedule': fake_schedule,
                'owner': fake_owner,
                'ship': 'Titanic',
            },
            {}
        )
        with raises(chronos_tools.InvalidChronosConfigError) as exc:
            chronos_tools.format_chronos_job_dict(incomplete_config, 'scheduled')
            assert exc.value == 'Your Chronos config specifies \'ship\', an unsupported parameter.'

    def test_format_chronos_job_dict_incomplete(self):
        fake_service_name = 'test_service'
        fake_job_name = 'test_job'
        fake_description = 'this service is just a test'
        fake_schedule = 'R10/2012-10-01T05:52:00Z/PT1M'
        fake_owner = 'bob@example.com'
        incomplete_config = chronos_tools.ChronosJobConfig(
            fake_service_name,
            fake_job_name,
            {
                'description': fake_description,
                'schedule': fake_schedule,
                'owner': fake_owner,
                'container': {},
            },
            {}
        )
        with raises(chronos_tools.InvalidChronosConfigError) as exc:
<<<<<<< HEAD
            chronos_tools.format_chronos_job_dict(incomplete_config, 'scheduled')
            assert exc.value == 'Your Chronos config is missing \'name\', a required parameter for a \'scheduled job\'.'

    def test_get_service_job_list(self):
        fake_name = 'vegetables'
        fake_job_1 = 'carrot'
        fake_job_2 = 'celery'
        fake_cluster = 'broccoli'
        fake_dir = '/nail/home/veggies'
        fake_job_config = {fake_job_1: self.fake_config_dict,
                           fake_job_2: self.fake_config_dict}
        expected = [(fake_name, fake_job_1), (fake_name, fake_job_2)]
        with mock.patch('service_configuration_lib.read_extra_service_information', autospec=True,
                        return_value=fake_job_config) as read_extra_info_patch:
            actual = chronos_tools.get_service_job_list(fake_name, fake_cluster, fake_dir)
            read_extra_info_patch.assert_called_once_with(fake_name, "chronos-broccoli", soa_dir=fake_dir)
            assert sorted(expected) == sorted(actual)

    def test_get_chronos_jobs_for_cluster(self):
        cluster = 'mainframe_42'
        soa_dir = 'my_computer'
        jobs = [['boop', 'beep'], ['bop']]
        expected = ['beep', 'bop', 'boop']
        with contextlib.nested(
            mock.patch('os.path.abspath', autospec=True, return_value='windows_explorer'),
            mock.patch('os.listdir', autospec=True, return_value=['dir1', 'dir2']),
            mock.patch('chronos_tools.get_service_job_list',
                       side_effect=lambda a, b, c: jobs.pop())
        ) as (
            abspath_patch,
            listdir_patch,
            get_jobs_patch,
        ):
            actual = chronos_tools.get_chronos_jobs_for_cluster(cluster, soa_dir)
            assert sorted(expected) == sorted(actual)
            abspath_patch.assert_called_once_with(soa_dir)
            listdir_patch.assert_called_once_with('windows_explorer')
            get_jobs_patch.assert_any_call('dir1', cluster, soa_dir)
            get_jobs_patch.assert_any_call('dir2', cluster, soa_dir)
            assert get_jobs_patch.call_count == 2
=======
            chronos_tools.format_chronos_job_dict(incomplete_config, 'docker')
            assert exc.value == 'Your Chronos config is missing \'command\', a required parameter for a \'docker job\'.'
>>>>>>> d709dd2a
<|MERGE_RESOLUTION|>--- conflicted
+++ resolved
@@ -641,9 +641,8 @@
             {}
         )
         with raises(chronos_tools.InvalidChronosConfigError) as exc:
-<<<<<<< HEAD
-            chronos_tools.format_chronos_job_dict(incomplete_config, 'scheduled')
-            assert exc.value == 'Your Chronos config is missing \'name\', a required parameter for a \'scheduled job\'.'
+            chronos_tools.format_chronos_job_dict(incomplete_config, 'docker')
+            assert exc.value == 'Your Chronos config is missing \'command\', a required parameter for a \'docker job\'.'
 
     def test_get_service_job_list(self):
         fake_name = 'vegetables'
@@ -681,8 +680,4 @@
             listdir_patch.assert_called_once_with('windows_explorer')
             get_jobs_patch.assert_any_call('dir1', cluster, soa_dir)
             get_jobs_patch.assert_any_call('dir2', cluster, soa_dir)
-            assert get_jobs_patch.call_count == 2
-=======
-            chronos_tools.format_chronos_job_dict(incomplete_config, 'docker')
-            assert exc.value == 'Your Chronos config is missing \'command\', a required parameter for a \'docker job\'.'
->>>>>>> d709dd2a
+            assert get_jobs_patch.call_count == 2