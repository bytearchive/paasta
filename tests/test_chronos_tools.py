--- conflicted
+++ resolved
@@ -12,11 +12,8 @@
 # See the License for the specific language governing permissions and
 # limitations under the License.
 
-<<<<<<< HEAD
 import contextlib
-=======
 import copy
->>>>>>> 8c041f42
 import datetime
 
 import mock
