import sys
import unittest

import mock
from pytest import raises
from requests.exceptions import RequestException

from paasta_tools.deployd.common import BaseServiceInstance
from paasta_tools.deployd.common import ServiceInstance


class FakePyinotify:  # pragma: no cover
    class ProcessEvent:
        pass

    @property
    def WatchManager(self):
        pass

    @property
    def EventsCodes(self):
        pass

    @property
    def Notifier(self):
        pass


# This module is only available on linux
# and we will be mocking it in the unit tests anyway
# so this just creates it as a dummy module to prevent
# the ImportError
sys.modules["pyinotify"] = FakePyinotify  # type: ignore
from paasta_tools.deployd.watchers import PaastaWatcher  # noqa
from paasta_tools.deployd.watchers import SoaFileWatcher  # noqa
from paasta_tools.deployd.watchers import YelpSoaEventHandler  # noqa
from paasta_tools.deployd.watchers import AutoscalerWatcher  # noqa
from paasta_tools.deployd.watchers import PublicConfigFileWatcher  # noqa
from paasta_tools.deployd.watchers import PublicConfigEventHandler  # noqa
from paasta_tools.deployd.watchers import get_service_instances_needing_update  # noqa
from paasta_tools.deployd.watchers import get_marathon_clients_from_config  # noqa
from paasta_tools.deployd.watchers import MaintenanceWatcher  # noqa


class TestPaastaWatcher(unittest.TestCase):
    def test_init(self):
<<<<<<< HEAD
        mock_instances_to_bounce = mock.Mock()
        PaastaWatcher(mock_instances_to_bounce, 'westeros-prod', config=mock.Mock())
=======
        mock_instances_to_bounce_later = mock.Mock()
        PaastaWatcher(
            mock_instances_to_bounce_later, "westeros-prod", config=mock.Mock()
        )
>>>>>>> 5a50f936


class TestAutoscalerWatcher(unittest.TestCase):
    def setUp(self):
        self.mock_zk = mock.Mock()
        self.mock_instances_to_bounce = mock.Mock()
        self.watcher = AutoscalerWatcher(
            self.mock_instances_to_bounce,
            "westeros-prod",
            zookeeper_client=self.mock_zk,
            config=mock.Mock(),
        )

    def test_watch_folder(self):
        with mock.patch(
            "paasta_tools.deployd.watchers.ChildrenWatch", autospec=True
        ) as mock_children_watch, mock.patch(
            "paasta_tools.deployd.watchers.AutoscalerWatcher.watch_node", autospec=True
        ) as mock_watch_node:
            self.watcher.watch_folder("/path/autoscaling.lock")
            assert not mock_children_watch.called

            mock_watcher = mock.Mock(
                _client=mock.Mock(get_children=mock.Mock(return_value=[]))
            )
            mock_children_watch.return_value = mock_watcher
            self.watcher.watch_folder("/rick/beth")
            mock_children_watch.assert_called_with(
                self.mock_zk,
                "/rick/beth",
                func=self.watcher.process_folder_event,
                send_event=True,
            )
            assert not mock_watch_node.called

            mock_children = mock.Mock(side_effect=[["morty", "summer"], [], []])
            mock_watcher = mock.Mock(_client=mock.Mock(get_children=mock_children))
            mock_children_watch.return_value = mock_watcher
            self.watcher.watch_folder("/rick/beth")
            assert not mock_watch_node.called
            calls = [
                mock.call(
                    self.mock_zk,
                    "/rick/beth",
                    func=self.watcher.process_folder_event,
                    send_event=True,
                ),
                mock.call(
                    self.mock_zk,
                    "/rick/beth/morty",
                    func=self.watcher.process_folder_event,
                    send_event=True,
                ),
                mock.call(
                    self.mock_zk,
                    "/rick/beth/summer",
                    func=self.watcher.process_folder_event,
                    send_event=True,
                ),
            ]
            for call in calls:
                # this is a bit nasty because the calls to _client get lumped in too
                # this just checks about the calls we really care happened
                assert call in mock_children_watch.mock_calls

            mock_watcher = mock.Mock(
                _client=mock.Mock(get_children=mock.Mock(return_value=["instances"]))
            )
            mock_children_watch.return_value = mock_watcher
            self.watcher.watch_folder("/rick/beth")
            mock_watch_node.assert_called_with(
                self.watcher, "/rick/beth/instances", enqueue=False
            )

            mock_watch_node.reset_mock()
            mock_watcher = mock.Mock(
                _client=mock.Mock(get_children=mock.Mock(return_value=[]))
            )
            mock_children_watch.return_value = mock_watcher
            self.watcher.watch_folder("/rick/beth/instances")
            mock_watch_node.assert_called_with(
                self.watcher, "/rick/beth/instances", enqueue=False
            )

            mock_watcher = mock.Mock(
                _client=mock.Mock(get_children=mock.Mock(return_value=["instances"]))
            )
            mock_children_watch.return_value = mock_watcher
            self.watcher.watch_folder("/rick/beth", enqueue_children=True)
            mock_watch_node.assert_called_with(
                self.watcher, "/rick/beth/instances", enqueue=True
            )

    def test_watch_node(self):
        with mock.patch(
            "paasta_tools.deployd.watchers.DataWatch", autospec=True
        ) as mock_data_watch:
            self.watcher.watch_node("/some/node")
            mock_data_watch.assert_called_with(
                self.mock_zk,
                "/some/node",
                func=self.watcher.process_node_event,
                send_event=True,
            )

    def test_process_node_event(self):
        with mock.patch(
<<<<<<< HEAD
            'paasta_tools.deployd.watchers.EventType', autospec=True,
=======
            "paasta_tools.deployd.common.get_priority", autospec=True, return_value=0
        ), mock.patch(
            "paasta_tools.deployd.watchers.EventType", autospec=True
>>>>>>> 5a50f936
        ) as mock_event_type, mock.patch(
            "time.time", autospec=True, return_value=1
        ):
            mock_event_other = mock_event_type.DELETED
            mock_event = mock.Mock(
                type=mock_event_other, path="/autoscaling/service/instance/instances"
            )
            assert not self.mock_instances_to_bounce.put.called

            mock_event_created = mock_event_type.CREATED
            mock_event = mock.Mock(
                type=mock_event_created, path="/autoscaling/service/instance/instances"
            )
            self.watcher.process_node_event(mock.Mock(), mock.Mock(), mock_event)
<<<<<<< HEAD
            self.mock_instances_to_bounce.put.assert_called_with(BaseServiceInstance(
                service='service',
                instance='instance',
                bounce_by=1,
                wait_until=1,
                bounce_timers=None,
                watcher=self.watcher.__class__.__name__,
                failures=0,
                processed_count=0,
            ))
=======
            self.mock_instances_to_bounce_later.put.assert_called_with(
                BaseServiceInstance(
                    service="service",
                    instance="instance",
                    bounce_by=1,
                    bounce_timers=None,
                    watcher=self.watcher.__class__.__name__,
                    priority=0,
                    failures=0,
                    processed_count=0,
                )
            )
>>>>>>> 5a50f936

            mock_event_changed = mock_event_type.CHANGED
            mock_event = mock.Mock(
                type=mock_event_changed, path="/autoscaling/service/instance/instances"
            )
            self.watcher.process_node_event(mock.Mock(), mock.Mock(), mock_event)
<<<<<<< HEAD
            self.mock_instances_to_bounce.put.assert_called_with(BaseServiceInstance(
                service='service',
                instance='instance',
                bounce_by=1,
                wait_until=1,
                bounce_timers=None,
                watcher=self.watcher.__class__.__name__,
                failures=0,
                processed_count=0,
            ))
=======
            self.mock_instances_to_bounce_later.put.assert_called_with(
                BaseServiceInstance(
                    service="service",
                    instance="instance",
                    bounce_by=1,
                    bounce_timers=None,
                    watcher=self.watcher.__class__.__name__,
                    priority=0,
                    failures=0,
                    processed_count=0,
                )
            )
>>>>>>> 5a50f936

    def test_process_folder_event(self):
        with mock.patch(
            "paasta_tools.deployd.watchers.EventType", autospec=True
        ) as mock_event_type, mock.patch(
            "paasta_tools.deployd.watchers.AutoscalerWatcher.watch_folder",
            autospec=True,
        ) as mock_watch_folder:
            mock_event_other = mock_event_type.DELETED
            mock_event = mock.Mock(
                type=mock_event_other, path="/autoscaling/service/instance"
            )
            self.watcher.process_folder_event([], mock_event)
            assert not mock_watch_folder.called

            mock_event_child = mock_event_type.CHILD
            mock_event = mock.Mock(type=mock_event_child, path="/rick/beth")
            self.watcher.process_folder_event(["morty", "summer"], mock_event)
            calls = [
                mock.call(self.watcher, "/rick/beth/morty", enqueue_children=True),
                mock.call(self.watcher, "/rick/beth/summer", enqueue_children=True),
            ]
            mock_watch_folder.assert_has_calls(calls)

    def test_run(self):
        with mock.patch("time.sleep", autospec=True, side_effect=LoopBreak), mock.patch(
            "paasta_tools.deployd.watchers.AutoscalerWatcher.watch_folder",
            autospec=True,
        ) as mock_watch_folder:
            assert not self.watcher.is_ready
            with raises(LoopBreak):
                self.watcher.run()
            assert self.watcher.is_ready
            mock_watch_folder.assert_called_with(self.watcher, "/autoscaling")


class LoopBreak(Exception):
    pass


class TestSoaFileWatcher(unittest.TestCase):
    def setUp(self):
        mock_instances_to_bounce = mock.Mock()
        with mock.patch(
            "paasta_tools.deployd.watchers.pyinotify.WatchManager", autospec=True
        ), mock.patch(
            "paasta_tools.deployd.watchers.YelpSoaEventHandler", autospec=True
        ), mock.patch(
            "paasta_tools.deployd.watchers.pyinotify.Notifier", autospec=True
        ) as mock_notifier_class, mock.patch(
            "paasta_tools.deployd.watchers.SoaFileWatcher.mask", autospec=True
        ):
            self.mock_notifier = mock.Mock()
            mock_notifier_class.return_value = self.mock_notifier
            self.watcher = SoaFileWatcher(
<<<<<<< HEAD
                mock_instances_to_bounce, 'westeros-prod', config=mock.Mock(),
=======
                mock_instances_to_bounce_later, "westeros-prod", config=mock.Mock()
>>>>>>> 5a50f936
            )
            assert mock_notifier_class.called

    def test_mask(self):
        with mock.patch(
            "paasta_tools.deployd.watchers.pyinotify.EventsCodes", autospec=True
        ) as mock_event_codes:
            mock_event_codes.OP_FLAGS = {
                "UNION_JACK": 1,
                "STARS_AND_STRIPES": 2,
                "IN_OPEN": 4,
            }
            assert self.watcher.mask == 3

    def test_run(self):
        self.watcher.run()
        self.mock_notifier.loop.assert_called_with(
            callback=self.watcher.startup_checker
        )

    def test_startup_checker(self):
        assert not self.watcher.is_ready
        self.watcher.startup_checker(mock.Mock())
        assert self.watcher.is_ready


class TestPublicConfigWatcher(unittest.TestCase):
    def setUp(self):
        mock_instances_to_bounce = mock.Mock()
        with mock.patch(
            "paasta_tools.deployd.watchers.pyinotify.WatchManager", autospec=True
        ), mock.patch(
            "paasta_tools.deployd.watchers.PublicConfigEventHandler", autospec=True
        ), mock.patch(
            "paasta_tools.deployd.watchers.pyinotify.Notifier", autospec=True
        ) as mock_notifier_class, mock.patch(
            "paasta_tools.deployd.watchers.PublicConfigFileWatcher.mask", autospec=True
        ):
            self.mock_notifier = mock.Mock()
            mock_notifier_class.return_value = self.mock_notifier
            self.watcher = PublicConfigFileWatcher(
<<<<<<< HEAD
                mock_instances_to_bounce, 'westeros-prod', config=mock.Mock(),
=======
                mock_instances_to_bounce_later, "westeros-prod", config=mock.Mock()
>>>>>>> 5a50f936
            )
            assert mock_notifier_class.called

    def test_mask(self):
        with mock.patch(
            "paasta_tools.deployd.watchers.pyinotify.EventsCodes", autospec=True
        ) as mock_event_codes:
            mock_event_codes.OP_FLAGS = {
                "UNION_JACK": 1,
                "STARS_AND_STRIPES": 2,
                "IN_OPEN": 4,
            }
            assert self.watcher.mask == 3

    def test_run(self):
        self.watcher.run()
        self.mock_notifier.loop.assert_called_with(
            callback=self.watcher.startup_checker
        )

    def test_startup_checker(self):
        assert not self.watcher.is_ready
        self.watcher.startup_checker(mock.Mock())
        assert self.watcher.is_ready


class TestMaintenanceWatcher(unittest.TestCase):
    def setUp(self):
        self.mock_instances_to_bounce = mock.Mock()
        self.mock_marathon_client = mock.Mock()
        mock_config = mock.Mock(
            get_deployd_maintenance_polling_frequency=mock.Mock(return_value=20)
        )
        with mock.patch(
            "paasta_tools.deployd.watchers.get_marathon_clients_from_config",
            autospec=True,
        ):
            self.watcher = MaintenanceWatcher(
<<<<<<< HEAD
                self.mock_instances_to_bounce, "westeros-prod", config=mock_config,
=======
                self.mock_instances_to_bounce_later, "westeros-prod", config=mock_config
>>>>>>> 5a50f936
            )

    def test_get_new_draining_hosts(self):
        with mock.patch(
            "paasta_tools.deployd.watchers.get_draining_hosts", autospec=True
        ) as mock_get_draining_hosts:

            mock_get_draining_hosts.return_value = ["host1", "host2"]
            assert self.watcher.get_new_draining_hosts() == ["host1", "host2"]
            assert self.watcher.draining == {"host1", "host2"}

            mock_get_draining_hosts.return_value = ["host1"]
            assert self.watcher.get_new_draining_hosts() == []
            assert self.watcher.draining == {"host1"}

            mock_get_draining_hosts.side_effect = RequestException
            assert self.watcher.get_new_draining_hosts() == []
            assert self.watcher.draining == {"host1"}

            mock_get_draining_hosts.side_effect = None
            mock_get_draining_hosts.return_value = ["host3", "host1"]
            assert self.watcher.get_new_draining_hosts() == ["host3"]
            assert self.watcher.draining == {"host1", "host3"}

            mock_get_draining_hosts.return_value = []
            assert self.watcher.get_new_draining_hosts() == []
            assert self.watcher.draining == set()

    def test_run(self):
        with mock.patch(
            "paasta_tools.deployd.watchers.MaintenanceWatcher.get_new_draining_hosts",
            autospec=True,
        ) as mock_get_new_draining_hosts, mock.patch(
            "paasta_tools.deployd.watchers.MaintenanceWatcher.get_at_risk_service_instances",
            autospec=True,
        ) as mock_get_at_risk_service_instances, mock.patch(
            "time.sleep", autospec=True, side_effect=LoopBreak
        ):
            mock_get_new_draining_hosts.return_value = []
            assert not self.watcher.is_ready
            with raises(LoopBreak):
                self.watcher.run()
            assert self.watcher.is_ready
            assert not mock_get_at_risk_service_instances.called

            mock_get_new_draining_hosts.return_value = ["host1", "host2"]
            mock_get_at_risk_service_instances.return_value = ["si1", "si2"]
            with raises(LoopBreak):
                self.watcher.run()
<<<<<<< HEAD
            mock_get_at_risk_service_instances.assert_called_with(self.watcher, ['host1', 'host2'])
            calls = [
                mock.call('si1'),
                mock.call('si2'),
            ]
            self.mock_instances_to_bounce.put.assert_has_calls(calls)

    def test_get_at_risk_service_instances(self):
        with mock.patch(
            'paasta_tools.deployd.watchers.get_marathon_apps_with_clients', autospec=True,
=======
            mock_get_at_risk_service_instances.assert_called_with(
                self.watcher, ["host1", "host2"]
            )
            calls = [mock.call("si1"), mock.call("si2")]
            self.mock_instances_to_bounce_later.put.assert_has_calls(calls)

    def test_get_at_risk_service_instances(self):
        with mock.patch(
            "paasta_tools.deployd.common.get_priority", autospec=True, return_value=0
        ), mock.patch(
            "paasta_tools.deployd.watchers.get_marathon_apps_with_clients",
            autospec=True,
>>>>>>> 5a50f936
        ) as mock_get_marathon_apps, mock.patch(
            "time.time", autospec=True, return_value=1
        ):
            mock_marathon_apps = [
                mock.Mock(
                    tasks=[
                        mock.Mock(
                            host="host1", app_id="/universe.c137.configsha.gitsha"
                        ),
                        mock.Mock(
                            host="host2", app_id="/universe.c138.configsha.gitsha"
                        ),
                    ]
                ),
                mock.Mock(
                    tasks=[
                        mock.Mock(
                            host="host1", app_id="/universe.c139.configsha.gitsha"
                        )
                    ]
                ),
                mock.Mock(
                    tasks=[
                        mock.Mock(
                            host="host1", app_id="/universe.c139.configsha.gitsha"
                        )
                    ]
                ),
            ]
            mock_client = mock.Mock()
            mock_get_marathon_apps.return_value = [
                (app, mock_client) for app in mock_marathon_apps
            ]
            ret = self.watcher.get_at_risk_service_instances(["host1"])
            expected = [
                BaseServiceInstance(
                    service="universe",
                    instance="c137",
                    bounce_by=1,
                    wait_until=1,
                    watcher=self.watcher.__class__.__name__,
                    bounce_timers=None,
                    failures=0,
                    processed_count=0,
                ),
                BaseServiceInstance(
                    service="universe",
                    instance="c139",
                    bounce_by=1,
                    wait_until=1,
                    watcher=self.watcher.__class__.__name__,
                    bounce_timers=None,
                    failures=0,
                    processed_count=0,
                ),
            ]
            assert ret == expected


class TestPublicConfigEventHandler(unittest.TestCase):
    def setUp(self):
        self.handler = PublicConfigEventHandler()
        self.mock_filewatcher = mock.Mock()
        self.mock_config = mock.Mock(get_cluster=mock.Mock())
        with mock.patch(
            "paasta_tools.deployd.watchers.load_system_paasta_config",
            autospec=True,
            return_value=self.mock_config,
        ), mock.patch(
            "paasta_tools.deployd.watchers.get_marathon_clients_from_config",
            autospec=True,
        ):
            self.handler.my_init(self.mock_filewatcher)

    def test_log(self):
        self.handler.log.info("WHAAAAAT")

    def test_filter_event(self):
        mock_event = mock.Mock()
        name = mock.PropertyMock(return_value="deployd.json")
        type(mock_event).name = name
        assert mock_event == self.handler.filter_event(mock_event)

        mock_event = mock.Mock(maskname="MAJORAS")
        name = mock.PropertyMock(return_value="another.file")
        type(mock_event).name = name
        assert self.handler.filter_event(mock_event) is None

        mock_event = mock.Mock(maskname="IN_CREATE|IN_ISDIR", pathname="/foo/bar")
        name = mock.PropertyMock(return_value="another.file")
        type(mock_event).name = name
        assert mock_event == self.handler.filter_event(mock_event)

    def test_watch_new_folder(self):
        mock_event = mock.Mock(maskname="MAJORAS")
        self.handler.watch_new_folder(mock_event)
        assert not self.mock_filewatcher.wm.add_watch.called
        mock_event = mock.Mock(maskname="IN_CREATE|IN_ISDIR", pathname="/foo/")
        self.handler.watch_new_folder(mock_event)
        assert self.mock_filewatcher.wm.add_watch.called

    def test_process_default(self):
        with mock.patch(
            "paasta_tools.deployd.watchers.PublicConfigEventHandler.filter_event",
            autospec=True,
        ) as mock_filter_event, mock.patch(
            "paasta_tools.deployd.watchers.PublicConfigEventHandler.watch_new_folder",
            autospec=True,
        ), mock.patch(
            "paasta_tools.deployd.watchers.get_services_for_cluster", autospec=True
        ) as mock_get_services_for_cluster, mock.patch(
            "paasta_tools.deployd.watchers.load_system_paasta_config", autospec=True
        ) as mock_load_system_config, mock.patch(
            "paasta_tools.deployd.watchers.get_service_instances_needing_update",
            autospec=True,
        ) as mock_get_service_instances_needing_update, mock.patch(
<<<<<<< HEAD
            'time.time',
            return_value=1.0,
            autospec=True,
        ):
=======
            "paasta_tools.deployd.watchers.rate_limit_instances", autospec=True
        ) as mock_rate_limit_instances:
>>>>>>> 5a50f936
            mock_event = mock.Mock()
            mock_filter_event.return_value = mock_event
            mock_load_system_config.return_value = self.mock_config
            self.handler.process_default(mock_event)
            assert mock_load_system_config.called
            assert not mock_get_services_for_cluster.called
            assert not mock_get_service_instances_needing_update.called
            assert not self.mock_filewatcher.instances_to_bounce.put.called

            mock_load_system_config.return_value = mock.Mock(get_cluster=mock.Mock())
            mock_get_service_instances_needing_update.return_value = []
            self.handler.process_default(mock_event)
            assert mock_load_system_config.called
            assert mock_get_services_for_cluster.called
            assert mock_get_service_instances_needing_update.called
            assert not self.mock_filewatcher.instances_to_bounce.put.called

            mock_load_system_config.return_value = mock.Mock(
<<<<<<< HEAD
                get_deployd_big_bounce_deadline=mock.Mock(return_value=100.0),
            )
            fake_si = ('someservice', 'someinstance')
            mock_get_service_instances_needing_update.return_value = [fake_si]
=======
                get_deployd_big_bounce_rate=mock.Mock()
            )
            mock_si = mock.Mock()
            mock_get_service_instances_needing_update.return_value = [mock_si]
            mock_rate_limit_instances.return_value = [mock_si]
>>>>>>> 5a50f936
            self.handler.process_default(mock_event)
            assert mock_load_system_config.called
            assert mock_get_services_for_cluster.called
            assert mock_get_service_instances_needing_update.called
<<<<<<< HEAD
            # call objects are (name, posargs, kwargs), so this grabs the first posarg of the most recent call.
            assert self.mock_filewatcher.instances_to_bounce.put.mock_calls[-1][1][0] == ServiceInstance(
                service='someservice',
                instance='someinstance',
                watcher='PublicConfigEventHandler',
                cluster=mock.ANY,
                bounce_by=101.0,
                wait_until=1.0,
=======
            assert mock_rate_limit_instances.called
            self.mock_filewatcher.instances_to_bounce_later.put.assert_called_with(
                mock_si
>>>>>>> 5a50f936
            )


class TestYelpSoaEventHandler(unittest.TestCase):
    def setUp(self):
        self.handler = YelpSoaEventHandler()
        self.mock_filewatcher = mock.Mock()
        with mock.patch(
            "paasta_tools.deployd.watchers.get_marathon_clients_from_config",
            autospec=True,
        ):
            self.handler.my_init(self.mock_filewatcher)

    def test_log(self):
        self.handler.log.info("WHAAAAAT")

    def test_get_service_name_from_event(self):
        mock_event = mock.Mock()
        name = mock.PropertyMock(return_value="marathon-cluster.yaml")
        type(mock_event).name = name
        mock_event.path = "/blah/test-service"
        assert "test-service" == self.handler.get_service_name_from_event(mock_event)

        name = mock.PropertyMock(return_value="deployments.json")
        type(mock_event).name = name
        mock_event.path = "/blah/test-service"
        assert "test-service" == self.handler.get_service_name_from_event(mock_event)

        name = mock.PropertyMock(return_value="test-secret.json")
        type(mock_event).name = name
        mock_event.path = "/blah/test-service/secrets"
        assert "test-service" == self.handler.get_service_name_from_event(mock_event)

        name = mock.PropertyMock(return_value="something.json")
        type(mock_event).name = name
        mock_event.path = "/blah/test-service"
        assert self.handler.get_service_name_from_event(mock_event) is None

        name = mock.PropertyMock(return_value="another.file")
        type(mock_event).name = name
        mock_event.path = "/nail/blah/test-service"
        assert self.handler.get_service_name_from_event(mock_event) is None

    def test_watch_new_folder(self):
        with mock.patch("os.listdir", autospec=True) as mock_os_list, mock.patch(
            "paasta_tools.deployd.watchers.YelpSoaEventHandler.bounce_service",
            autospec=True,
        ) as mock_bounce_service:
            mock_os_list.return_value = ["some.file", "some_other.file"]
            mock_event = mock.Mock(maskname="MAJORAS", pathname="/some/path")
            self.handler.watch_new_folder(mock_event)
            assert not self.mock_filewatcher.wm.add_watch.called

            mock_event = mock.Mock(maskname="IN_CREATE|IN_ISDIR", pathname="/foo")
            name = mock.PropertyMock(return_value="universe")
            type(mock_event).name = name
            self.handler.watch_new_folder(mock_event)
            assert self.mock_filewatcher.wm.add_watch.called
            assert not mock_bounce_service.called

            mock_os_list.return_value = ["some.file", "marathon-cluster.yaml"]
            self.handler.watch_new_folder(mock_event)
            assert self.mock_filewatcher.wm.add_watch.called
            mock_bounce_service.assert_called_with(self.handler, "universe")

            mock_os_list.side_effect = OSError
            mock_bounce_service.reset_mock()
            self.handler.watch_new_folder(mock_event)
            assert self.mock_filewatcher.wm.add_watch.called
            assert not mock_bounce_service.called

    def test_process_default(self):
        mock_event = mock.Mock(path="/folder/universe")
        type(mock_event).name = "marathon-blah.yaml"
        with mock.patch(
            "paasta_tools.deployd.watchers.YelpSoaEventHandler.bounce_service",
            autospec=True,
        ) as mock_bounce_service, mock.patch(
            "paasta_tools.deployd.watchers.YelpSoaEventHandler.watch_new_folder",
            autospec=True,
        ) as mock_watch_folder, mock.patch(
            "paasta_tools.deployd.watchers.YelpSoaEventHandler.get_service_name_from_event",
            autospec=True,
        ) as mock_get_service_name_from_event:
            mock_get_service_name_from_event.return_value = None
            self.handler.process_default(mock_event)
            mock_watch_folder.assert_called_with(self.handler, mock_event)
            mock_get_service_name_from_event.assert_called_with(
                self.handler, mock_event
            )
            assert not mock_bounce_service.called

            mock_get_service_name_from_event.return_value = "universe"
            self.handler.process_default(mock_event)
            mock_watch_folder.assert_called_with(self.handler, mock_event)
            mock_get_service_name_from_event.assert_called_with(
                self.handler, mock_event
            )
            mock_bounce_service.assert_called_with(self.handler, "universe")

    def test_bounce_service(self):
        with mock.patch(
<<<<<<< HEAD
            'paasta_tools.deployd.watchers.list_all_instances_for_service', autospec=True,
=======
            "paasta_tools.deployd.common.get_priority", autospec=True, return_value=0
        ), mock.patch(
            "paasta_tools.deployd.watchers.list_all_instances_for_service",
            autospec=True,
>>>>>>> 5a50f936
        ) as mock_list_instances, mock.patch(
            "paasta_tools.deployd.watchers.get_service_instances_needing_update",
            autospec=True,
        ) as mock_get_service_instances_needing_update, mock.patch(
            "time.time", autospec=True, return_value=1
        ):
            mock_list_instances.return_value = ["c137", "c138"]
            mock_get_service_instances_needing_update.return_value = [
                ("universe", "c137")
            ]
            self.handler.bounce_service("universe")
            mock_list_instances.assert_called_with(
                service="universe",
                clusters=[self.handler.filewatcher.cluster],
                instance_type="marathon",
                cache=False,
            )
            mock_get_service_instances_needing_update.assert_called_with(
                self.handler.marathon_clients,
                [("universe", "c137"), ("universe", "c138")],
                self.handler.filewatcher.cluster,
            )
            expected_si = BaseServiceInstance(
                service="universe",
                instance="c137",
                bounce_by=1,
<<<<<<< HEAD
                wait_until=1,
                watcher='YelpSoaEventHandler',
=======
                watcher="YelpSoaEventHandler",
>>>>>>> 5a50f936
                bounce_timers=None,
                failures=0,
                processed_count=0,
            )
<<<<<<< HEAD
            self.mock_filewatcher.instances_to_bounce.put.assert_called_with(expected_si)
            assert self.mock_filewatcher.instances_to_bounce.put.call_count == 1
=======
            self.mock_filewatcher.instances_to_bounce_later.put.assert_called_with(
                expected_si
            )
            assert self.mock_filewatcher.instances_to_bounce_later.put.call_count == 1
>>>>>>> 5a50f936
<|MERGE_RESOLUTION|>--- conflicted
+++ resolved
@@ -44,15 +44,8 @@
 
 class TestPaastaWatcher(unittest.TestCase):
     def test_init(self):
-<<<<<<< HEAD
         mock_instances_to_bounce = mock.Mock()
-        PaastaWatcher(mock_instances_to_bounce, 'westeros-prod', config=mock.Mock())
-=======
-        mock_instances_to_bounce_later = mock.Mock()
-        PaastaWatcher(
-            mock_instances_to_bounce_later, "westeros-prod", config=mock.Mock()
-        )
->>>>>>> 5a50f936
+        PaastaWatcher(mock_instances_to_bounce, "westeros-prod", config=mock.Mock())
 
 
 class TestAutoscalerWatcher(unittest.TestCase):
@@ -160,16 +153,8 @@
 
     def test_process_node_event(self):
         with mock.patch(
-<<<<<<< HEAD
-            'paasta_tools.deployd.watchers.EventType', autospec=True,
-=======
-            "paasta_tools.deployd.common.get_priority", autospec=True, return_value=0
-        ), mock.patch(
             "paasta_tools.deployd.watchers.EventType", autospec=True
->>>>>>> 5a50f936
-        ) as mock_event_type, mock.patch(
-            "time.time", autospec=True, return_value=1
-        ):
+        ) as mock_event_type, mock.patch("time.time", autospec=True, return_value=1):
             mock_event_other = mock_event_type.DELETED
             mock_event = mock.Mock(
                 type=mock_event_other, path="/autoscaling/service/instance/instances"
@@ -181,62 +166,36 @@
                 type=mock_event_created, path="/autoscaling/service/instance/instances"
             )
             self.watcher.process_node_event(mock.Mock(), mock.Mock(), mock_event)
-<<<<<<< HEAD
-            self.mock_instances_to_bounce.put.assert_called_with(BaseServiceInstance(
-                service='service',
-                instance='instance',
-                bounce_by=1,
-                wait_until=1,
-                bounce_timers=None,
-                watcher=self.watcher.__class__.__name__,
-                failures=0,
-                processed_count=0,
-            ))
-=======
-            self.mock_instances_to_bounce_later.put.assert_called_with(
+            self.mock_instances_to_bounce.put.assert_called_with(
                 BaseServiceInstance(
                     service="service",
                     instance="instance",
                     bounce_by=1,
+                    wait_until=1,
                     bounce_timers=None,
                     watcher=self.watcher.__class__.__name__,
-                    priority=0,
                     failures=0,
                     processed_count=0,
                 )
             )
->>>>>>> 5a50f936
 
             mock_event_changed = mock_event_type.CHANGED
             mock_event = mock.Mock(
                 type=mock_event_changed, path="/autoscaling/service/instance/instances"
             )
             self.watcher.process_node_event(mock.Mock(), mock.Mock(), mock_event)
-<<<<<<< HEAD
-            self.mock_instances_to_bounce.put.assert_called_with(BaseServiceInstance(
-                service='service',
-                instance='instance',
-                bounce_by=1,
-                wait_until=1,
-                bounce_timers=None,
-                watcher=self.watcher.__class__.__name__,
-                failures=0,
-                processed_count=0,
-            ))
-=======
-            self.mock_instances_to_bounce_later.put.assert_called_with(
+            self.mock_instances_to_bounce.put.assert_called_with(
                 BaseServiceInstance(
                     service="service",
                     instance="instance",
                     bounce_by=1,
+                    wait_until=1,
                     bounce_timers=None,
                     watcher=self.watcher.__class__.__name__,
-                    priority=0,
                     failures=0,
                     processed_count=0,
                 )
             )
->>>>>>> 5a50f936
 
     def test_process_folder_event(self):
         with mock.patch(
@@ -292,11 +251,7 @@
             self.mock_notifier = mock.Mock()
             mock_notifier_class.return_value = self.mock_notifier
             self.watcher = SoaFileWatcher(
-<<<<<<< HEAD
-                mock_instances_to_bounce, 'westeros-prod', config=mock.Mock(),
-=======
-                mock_instances_to_bounce_later, "westeros-prod", config=mock.Mock()
->>>>>>> 5a50f936
+                mock_instances_to_bounce, "westeros-prod", config=mock.Mock()
             )
             assert mock_notifier_class.called
 
@@ -338,11 +293,7 @@
             self.mock_notifier = mock.Mock()
             mock_notifier_class.return_value = self.mock_notifier
             self.watcher = PublicConfigFileWatcher(
-<<<<<<< HEAD
-                mock_instances_to_bounce, 'westeros-prod', config=mock.Mock(),
-=======
-                mock_instances_to_bounce_later, "westeros-prod", config=mock.Mock()
->>>>>>> 5a50f936
+                mock_instances_to_bounce, "westeros-prod", config=mock.Mock()
             )
             assert mock_notifier_class.called
 
@@ -381,11 +332,7 @@
             autospec=True,
         ):
             self.watcher = MaintenanceWatcher(
-<<<<<<< HEAD
-                self.mock_instances_to_bounce, "westeros-prod", config=mock_config,
-=======
-                self.mock_instances_to_bounce_later, "westeros-prod", config=mock_config
->>>>>>> 5a50f936
+                self.mock_instances_to_bounce, "westeros-prod", config=mock_config
             )
 
     def test_get_new_draining_hosts(self):
@@ -435,31 +382,16 @@
             mock_get_at_risk_service_instances.return_value = ["si1", "si2"]
             with raises(LoopBreak):
                 self.watcher.run()
-<<<<<<< HEAD
-            mock_get_at_risk_service_instances.assert_called_with(self.watcher, ['host1', 'host2'])
-            calls = [
-                mock.call('si1'),
-                mock.call('si2'),
-            ]
-            self.mock_instances_to_bounce.put.assert_has_calls(calls)
-
-    def test_get_at_risk_service_instances(self):
-        with mock.patch(
-            'paasta_tools.deployd.watchers.get_marathon_apps_with_clients', autospec=True,
-=======
             mock_get_at_risk_service_instances.assert_called_with(
                 self.watcher, ["host1", "host2"]
             )
             calls = [mock.call("si1"), mock.call("si2")]
-            self.mock_instances_to_bounce_later.put.assert_has_calls(calls)
+            self.mock_instances_to_bounce.put.assert_has_calls(calls)
 
     def test_get_at_risk_service_instances(self):
         with mock.patch(
-            "paasta_tools.deployd.common.get_priority", autospec=True, return_value=0
-        ), mock.patch(
             "paasta_tools.deployd.watchers.get_marathon_apps_with_clients",
             autospec=True,
->>>>>>> 5a50f936
         ) as mock_get_marathon_apps, mock.patch(
             "time.time", autospec=True, return_value=1
         ):
@@ -576,15 +508,8 @@
             "paasta_tools.deployd.watchers.get_service_instances_needing_update",
             autospec=True,
         ) as mock_get_service_instances_needing_update, mock.patch(
-<<<<<<< HEAD
-            'time.time',
-            return_value=1.0,
-            autospec=True,
-        ):
-=======
-            "paasta_tools.deployd.watchers.rate_limit_instances", autospec=True
-        ) as mock_rate_limit_instances:
->>>>>>> 5a50f936
+            "time.time", return_value=1.0, autospec=True
+        ):
             mock_event = mock.Mock()
             mock_filter_event.return_value = mock_event
             mock_load_system_config.return_value = self.mock_config
@@ -603,36 +528,24 @@
             assert not self.mock_filewatcher.instances_to_bounce.put.called
 
             mock_load_system_config.return_value = mock.Mock(
-<<<<<<< HEAD
-                get_deployd_big_bounce_deadline=mock.Mock(return_value=100.0),
-            )
-            fake_si = ('someservice', 'someinstance')
+                get_deployd_big_bounce_deadline=mock.Mock(return_value=100.0)
+            )
+            fake_si = ("someservice", "someinstance")
             mock_get_service_instances_needing_update.return_value = [fake_si]
-=======
-                get_deployd_big_bounce_rate=mock.Mock()
-            )
-            mock_si = mock.Mock()
-            mock_get_service_instances_needing_update.return_value = [mock_si]
-            mock_rate_limit_instances.return_value = [mock_si]
->>>>>>> 5a50f936
             self.handler.process_default(mock_event)
             assert mock_load_system_config.called
             assert mock_get_services_for_cluster.called
             assert mock_get_service_instances_needing_update.called
-<<<<<<< HEAD
             # call objects are (name, posargs, kwargs), so this grabs the first posarg of the most recent call.
-            assert self.mock_filewatcher.instances_to_bounce.put.mock_calls[-1][1][0] == ServiceInstance(
-                service='someservice',
-                instance='someinstance',
-                watcher='PublicConfigEventHandler',
+            assert self.mock_filewatcher.instances_to_bounce.put.mock_calls[-1][1][
+                0
+            ] == ServiceInstance(
+                service="someservice",
+                instance="someinstance",
+                watcher="PublicConfigEventHandler",
                 cluster=mock.ANY,
                 bounce_by=101.0,
                 wait_until=1.0,
-=======
-            assert mock_rate_limit_instances.called
-            self.mock_filewatcher.instances_to_bounce_later.put.assert_called_with(
-                mock_si
->>>>>>> 5a50f936
             )
 
 
@@ -735,14 +648,8 @@
 
     def test_bounce_service(self):
         with mock.patch(
-<<<<<<< HEAD
-            'paasta_tools.deployd.watchers.list_all_instances_for_service', autospec=True,
-=======
-            "paasta_tools.deployd.common.get_priority", autospec=True, return_value=0
-        ), mock.patch(
             "paasta_tools.deployd.watchers.list_all_instances_for_service",
             autospec=True,
->>>>>>> 5a50f936
         ) as mock_list_instances, mock.patch(
             "paasta_tools.deployd.watchers.get_service_instances_needing_update",
             autospec=True,
@@ -769,22 +676,13 @@
                 service="universe",
                 instance="c137",
                 bounce_by=1,
-<<<<<<< HEAD
                 wait_until=1,
-                watcher='YelpSoaEventHandler',
-=======
                 watcher="YelpSoaEventHandler",
->>>>>>> 5a50f936
                 bounce_timers=None,
                 failures=0,
                 processed_count=0,
             )
-<<<<<<< HEAD
-            self.mock_filewatcher.instances_to_bounce.put.assert_called_with(expected_si)
-            assert self.mock_filewatcher.instances_to_bounce.put.call_count == 1
-=======
-            self.mock_filewatcher.instances_to_bounce_later.put.assert_called_with(
+            self.mock_filewatcher.instances_to_bounce.put.assert_called_with(
                 expected_si
             )
-            assert self.mock_filewatcher.instances_to_bounce_later.put.call_count == 1
->>>>>>> 5a50f936
+            assert self.mock_filewatcher.instances_to_bounce.put.call_count == 1